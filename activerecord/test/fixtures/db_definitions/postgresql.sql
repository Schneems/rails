--- conflicted
+++ resolved
@@ -6,14 +6,11 @@
     credit_limit integer,
     PRIMARY KEY (id)
 );
-<<<<<<< HEAD
-=======
 
 CREATE TABLE funny_jokes (
   id serial,
   name character varying(50)
 );
->>>>>>> 9babb201
 
 CREATE SEQUENCE companies_nonstd_seq START 101;
 
