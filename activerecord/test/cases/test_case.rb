require 'active_support/test_case'
require 'active_support/testing/stream'

module ActiveRecord
  # = Active Record Test Case
  #
  # Defines some test assertions to test against SQL queries.
  class TestCase < ActiveSupport::TestCase #:nodoc:
    include ActiveSupport::Testing::Stream

    def teardown
      SQLCounter.clear_log
    end

    def assert_date_from_db(expected, actual, message = nil)
      assert_equal expected.to_s, actual.to_s, message
    end

    def capture_sql
      SQLCounter.clear_log
      yield
      SQLCounter.log_all.dup
    end

    def assert_sql(*patterns_to_match)
      capture_sql { yield }
    ensure
      failed_patterns = []
      patterns_to_match.each do |pattern|
        failed_patterns << pattern unless SQLCounter.log_all.any?{ |sql| pattern === sql }
      end
      assert failed_patterns.empty?, "Query pattern(s) #{failed_patterns.map(&:inspect).join(', ')} not found.#{SQLCounter.log.size == 0 ? '' : "\nQueries:\n#{SQLCounter.log.join("\n")}"}"
    end

    def assert_queries(num = 1, options = {})
      ignore_none = options.fetch(:ignore_none) { num == :any }
      SQLCounter.clear_log
      x = yield
      the_log = ignore_none ? SQLCounter.log_all : SQLCounter.log
      if num == :any
        assert_operator the_log.size, :>=, 1, "1 or more queries expected, but none were executed."
      else
        mesg = "#{the_log.size} instead of #{num} queries were executed.#{the_log.size == 0 ? '' : "\nQueries:\n#{the_log.join("\n")}"}"
        assert_equal num, the_log.size, mesg
      end
      x
    end

    def assert_no_queries(options = {}, &block)
      options.reverse_merge! ignore_none: true
      assert_queries(0, options, &block)
    end

    def assert_column(model, column_name, msg=nil)
      assert has_column?(model, column_name), msg
    end

    def assert_no_column(model, column_name, msg=nil)
      assert_not has_column?(model, column_name), msg
    end

    def has_column?(model, column_name)
      model.reset_column_information
      model.column_names.include?(column_name.to_s)
    end
  end

  class PostgreSQLTestCase < TestCase
    def self.run(*args)
      super if current_adapter?(:PostgreSQLAdapter)
    end
  end

  class Mysql2TestCase < TestCase
    def self.run(*args)
      super if current_adapter?(:Mysql2Adapter)
    end
  end

  class MysqlTestCase < TestCase
    def self.run(*args)
      super if current_adapter?(:MysqlAdapter)
    end
  end

  class SQLite3TestCase < TestCase
    def self.run(*args)
      super if current_adapter?(:SQLite3Adapter)
    end
  end

  class SQLCounter
    class << self
      attr_accessor :ignored_sql, :log, :log_all
      def clear_log; self.log = []; self.log_all = []; end
    end

    self.clear_log

    self.ignored_sql = [/^PRAGMA/, /^SELECT currval/, /^SELECT CAST/, /^SELECT @@IDENTITY/, /^SELECT @@ROWCOUNT/, /^SAVEPOINT/, /^ROLLBACK TO SAVEPOINT/, /^RELEASE SAVEPOINT/, /^SHOW max_identifier_length/, /^BEGIN/, /^COMMIT/]

    # FIXME: this needs to be refactored so specific database can add their own
    # ignored SQL, or better yet, use a different notification for the queries
    # instead examining the SQL content.
    oracle_ignored     = [/^select .*nextval/i, /^SAVEPOINT/, /^ROLLBACK TO/, /^\s*select .* from all_triggers/im, /^\s*select .* from all_constraints/im, /^\s*select .* from all_tab_cols/im]
<<<<<<< HEAD
    mysql_ignored      = [/^SHOW FULL TABLES/i, /^SHOW FULL FIELDS/, /^SHOW CREATE TABLE /i, /^SHOW VARIABLES /, /^\s*SELECT (?:column_name|table_name)\b.*\bFROM information_schema\.(?:key_column_usage|tables)\b/im]
=======
    mysql_ignored      = [/^SHOW TABLES/i, /^SHOW FULL FIELDS/, /^SHOW CREATE TABLE /i, /^SHOW VARIABLES /, /^SELECT DATABASE\(\) as db$/, /^SELECT table_name FROM information_schema\.tables/]
>>>>>>> 1a836b21
    postgresql_ignored = [/^\s*select\b.*\bfrom\b.*pg_namespace\b/im, /^\s*select tablename\b.*from pg_tables\b/im, /^\s*select\b.*\battname\b.*\bfrom\b.*\bpg_attribute\b/im, /^SHOW search_path/i]
    sqlite3_ignored =    [/^\s*SELECT name\b.*\bFROM sqlite_master/im, /^\s*SELECT sql\b.*\bFROM sqlite_master/im]

    [oracle_ignored, mysql_ignored, postgresql_ignored, sqlite3_ignored].each do |db_ignored_sql|
      ignored_sql.concat db_ignored_sql
    end

    attr_reader :ignore

    def initialize(ignore = Regexp.union(self.class.ignored_sql))
      @ignore = ignore
    end

    def call(name, start, finish, message_id, values)
      sql = values[:sql]

      # FIXME: this seems bad. we should probably have a better way to indicate
      # the query was cached
      return if 'CACHE' == values[:name]

      self.class.log_all << sql
      self.class.log << sql unless ignore =~ sql
    end
  end

  ActiveSupport::Notifications.subscribe('sql.active_record', SQLCounter.new)
end<|MERGE_RESOLUTION|>--- conflicted
+++ resolved
@@ -103,11 +103,7 @@
     # ignored SQL, or better yet, use a different notification for the queries
     # instead examining the SQL content.
     oracle_ignored     = [/^select .*nextval/i, /^SAVEPOINT/, /^ROLLBACK TO/, /^\s*select .* from all_triggers/im, /^\s*select .* from all_constraints/im, /^\s*select .* from all_tab_cols/im]
-<<<<<<< HEAD
-    mysql_ignored      = [/^SHOW FULL TABLES/i, /^SHOW FULL FIELDS/, /^SHOW CREATE TABLE /i, /^SHOW VARIABLES /, /^\s*SELECT (?:column_name|table_name)\b.*\bFROM information_schema\.(?:key_column_usage|tables)\b/im]
-=======
-    mysql_ignored      = [/^SHOW TABLES/i, /^SHOW FULL FIELDS/, /^SHOW CREATE TABLE /i, /^SHOW VARIABLES /, /^SELECT DATABASE\(\) as db$/, /^SELECT table_name FROM information_schema\.tables/]
->>>>>>> 1a836b21
+    mysql_ignored      = [/^SHOW FULL TABLES/i, /^SHOW FULL FIELDS/, /^SHOW CREATE TABLE /i, /^SHOW VARIABLES /, /^SELECT DATABASE\(\) as db$/, /^SELECT table_name FROM information_schema\.tables/]
     postgresql_ignored = [/^\s*select\b.*\bfrom\b.*pg_namespace\b/im, /^\s*select tablename\b.*from pg_tables\b/im, /^\s*select\b.*\battname\b.*\bfrom\b.*\bpg_attribute\b/im, /^SHOW search_path/i]
     sqlite3_ignored =    [/^\s*SELECT name\b.*\bFROM sqlite_master/im, /^\s*SELECT sql\b.*\bFROM sqlite_master/im]
 
