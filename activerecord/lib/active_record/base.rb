require 'yaml'
require 'set'
require 'active_support/benchmarkable'
require 'active_support/dependencies'
require 'active_support/time'
require 'active_support/core_ext/class/attribute_accessors'
require 'active_support/core_ext/class/delegating_attributes'
require 'active_support/core_ext/class/inheritable_attributes'
require 'active_support/core_ext/array/extract_options'
require 'active_support/core_ext/hash/deep_merge'
require 'active_support/core_ext/hash/indifferent_access'
require 'active_support/core_ext/hash/slice'
require 'active_support/core_ext/string/behavior'
require 'active_support/core_ext/object/singleton_class'
require 'active_support/core_ext/module/delegation'
require 'arel'
require 'active_record/errors'

module ActiveRecord #:nodoc:
<<<<<<< HEAD
  # Generic Active Record exception class.
  class ActiveRecordError < StandardError
  end

  # Raised when the single-table inheritance mechanism fails to locate the subclass
  # (for example due to improper usage of column that +inheritance_column+ points to).
  class SubclassNotFound < ActiveRecordError #:nodoc:
  end

  # Raised when an object assigned to an association has an incorrect type.
  #
  #   class Ticket < ActiveRecord::Base
  #     has_many :patches
  #   end
  #
  #   class Patch < ActiveRecord::Base
  #     belongs_to :ticket
  #   end
  #
  #   # Comments are not patches, this assignment raises AssociationTypeMismatch.
  #   @ticket.patches << Comment.new(:content => "Please attach tests to your patch.")
  class AssociationTypeMismatch < ActiveRecordError
  end

  # Raised when unserialized object's type mismatches one specified for serializable field.
  class SerializationTypeMismatch < ActiveRecordError
  end

  # Raised when adapter not specified on connection (or configuration file <tt>config/database.yml</tt> misses adapter field).
  class AdapterNotSpecified < ActiveRecordError
  end

  # Raised when Active Record cannot find database adapter specified in <tt>config/database.yml</tt> or programmatically.
  class AdapterNotFound < ActiveRecordError
  end

  # Raised when connection to the database could not been established (for example when <tt>connection=</tt> is given a nil object).
  class ConnectionNotEstablished < ActiveRecordError
  end

  # Raised when Active Record cannot find record by given id or set of ids.
  class RecordNotFound < ActiveRecordError
  end

  # Raised by ActiveRecord::Base.save! and ActiveRecord::Base.create! methods when record cannot be
  # saved because record is invalid.
  class RecordNotSaved < ActiveRecordError
  end

  # Raised when SQL statement cannot be executed by the database (for example, it's often the case for MySQL when Ruby driver used is too old).
  class StatementInvalid < ActiveRecordError
  end

  # Raised when SQL statement is invalid and the application gets a blank result.
  class ThrowResult < ActiveRecordError
  end

  # Parent class for all specific exceptions which wrap database driver exceptions
  # provides access to the original exception also.
  class WrappedDatabaseException < StatementInvalid
    attr_reader :original_exception

    def initialize(message, original_exception)
      super(message)
      @original_exception = original_exception
    end
  end

  # Raised when a record cannot be inserted because it would violate a uniqueness constraint.
  class RecordNotUnique < WrappedDatabaseException
  end

  # Raised when a record cannot be inserted or updated because it references a non-existent record.
  class InvalidForeignKey < WrappedDatabaseException
  end

  # Raised when number of bind variables in statement given to <tt>:condition</tt> key (for example, when using +find+ method)
  # does not match number of expected variables.
  #
  # For example, in
  #
  #   Location.find :all, :conditions => ["lat = ? AND lng = ?", 53.7362]
  #
  # two placeholders are given but only one variable to fill them.
  class PreparedStatementInvalid < ActiveRecordError
  end

  # Raised on attempt to save stale record. Record is stale when it's being saved in another query after
  # instantiation, for example, when two users edit the same wiki page and one starts editing and saves
  # the page before the other.
  #
  # Read more about optimistic locking in ActiveRecord::Locking module RDoc.
  class StaleObjectError < ActiveRecordError
  end

  # Raised when association is being configured improperly or
  # user tries to use offset and limit together with has_many or has_and_belongs_to_many associations.
  class ConfigurationError < ActiveRecordError
  end

  # Raised on attempt to update record that is instantiated as read only.
  class ReadOnlyRecord < ActiveRecordError
  end

  # <tt>ActiveRecord::Transactions::ClassMethods.transaction</tt> uses this exception
  # to distinguish a deliberate rollback from other exceptional situations.
  # Normally, raising an exception will cause the +transaction+ method to rollback
  # the database transaction *and* pass on the exception. But if you raise an
  # <tt>ActiveRecord::Rollback</tt> exception, then the database transaction will be rolled back,
  # without passing on the exception.
  #
  # For example, you could do this in your controller to rollback a transaction:
  #
  #   class BooksController < ActionController::Base
  #     def create
  #       Book.transaction do
  #         book = Book.new(params[:book])
  #         book.save!
  #         if today_is_friday?
  #           # The system must fail on Friday so that our support department
  #           # won't be out of job. We silently rollback this transaction
  #           # without telling the user.
  #           raise ActiveRecord::Rollback, "Call tech support!"
  #         end
  #       end
  #       # ActiveRecord::Rollback is the only exception that won't be passed on
  #       # by ActiveRecord::Base.transaction, so this line will still be reached
  #       # even on Friday.
  #       redirect_to root_url
  #     end
  #   end
  class Rollback < ActiveRecordError
  end

  # Raised when attribute has a name reserved by Active Record (when attribute has name of one of Active Record instance methods).
  class DangerousAttributeError < ActiveRecordError
  end

  # Raised when unknown attributes are supplied via mass assignment.
  class UnknownAttributeError < NoMethodError
  end

  # Raised when an error occurred while doing a mass assignment to an attribute through the
  # <tt>attributes=</tt> method. The exception has an +attribute+ property that is the name of the
  # offending attribute.
  class AttributeAssignmentError < ActiveRecordError
    attr_reader :exception, :attribute
    def initialize(message, exception, attribute)
      @exception = exception
      @attribute = attribute
      @message = message
    end
  end

  # Raised when there are multiple errors while doing a mass assignment through the +attributes+
  # method. The exception has an +errors+ property that contains an array of AttributeAssignmentError
  # objects, each corresponding to the error while assigning to an attribute.
  class MultiparameterAssignmentErrors < ActiveRecordError
    attr_reader :errors
    def initialize(errors)
      @errors = errors
    end
  end

=======
>>>>>>> 16846553
  # Active Record objects don't specify their attributes directly, but rather infer them from the table definition with
  # which they're linked. Adding, removing, and changing attributes and their type is done directly in the database. Any change
  # is instantly reflected in the Active Record objects. The mapping that binds a given Active Record class to a certain
  # database table will happen automatically in most common cases, but can be overwritten for the uncommon ones.
  #
  # See the mapping rules in table_name and the full example in link:files/README.html for more insight.
  #
  # == Creation
  #
  # Active Records accept constructor parameters either in a hash or as a block. The hash method is especially useful when
  # you're receiving the data from somewhere else, like an HTTP request. It works like this:
  #
  #   user = User.new(:name => "David", :occupation => "Code Artist")
  #   user.name # => "David"
  #
  # You can also use block initialization:
  #
  #   user = User.new do |u|
  #     u.name = "David"
  #     u.occupation = "Code Artist"
  #   end
  #
  # And of course you can just create a bare object and specify the attributes after the fact:
  #
  #   user = User.new
  #   user.name = "David"
  #   user.occupation = "Code Artist"
  #
  # == Conditions
  #
  # Conditions can either be specified as a string, array, or hash representing the WHERE-part of an SQL statement.
  # The array form is to be used when the condition input is tainted and requires sanitization. The string form can
  # be used for statements that don't involve tainted data. The hash form works much like the array form, except
  # only equality and range is possible. Examples:
  #
  #   class User < ActiveRecord::Base
  #     def self.authenticate_unsafely(user_name, password)
  #       find(:first, :conditions => "user_name = '#{user_name}' AND password = '#{password}'")
  #     end
  #
  #     def self.authenticate_safely(user_name, password)
  #       find(:first, :conditions => [ "user_name = ? AND password = ?", user_name, password ])
  #     end
  #
  #     def self.authenticate_safely_simply(user_name, password)
  #       find(:first, :conditions => { :user_name => user_name, :password => password })
  #     end
  #   end
  #
  # The <tt>authenticate_unsafely</tt> method inserts the parameters directly into the query and is thus susceptible to SQL-injection
  # attacks if the <tt>user_name</tt> and +password+ parameters come directly from an HTTP request. The <tt>authenticate_safely</tt>  and
  # <tt>authenticate_safely_simply</tt> both will sanitize the <tt>user_name</tt> and +password+ before inserting them in the query,
  # which will ensure that an attacker can't escape the query and fake the login (or worse).
  #
  # When using multiple parameters in the conditions, it can easily become hard to read exactly what the fourth or fifth
  # question mark is supposed to represent. In those cases, you can resort to named bind variables instead. That's done by replacing
  # the question marks with symbols and supplying a hash with values for the matching symbol keys:
  #
  #   Company.find(:first, :conditions => [
  #     "id = :id AND name = :name AND division = :division AND created_at > :accounting_date",
  #     { :id => 3, :name => "37signals", :division => "First", :accounting_date => '2005-01-01' }
  #   ])
  #
  # Similarly, a simple hash without a statement will generate conditions based on equality with the SQL AND
  # operator. For instance:
  #
  #   Student.find(:all, :conditions => { :first_name => "Harvey", :status => 1 })
  #   Student.find(:all, :conditions => params[:student])
  #
  # A range may be used in the hash to use the SQL BETWEEN operator:
  #
  #   Student.find(:all, :conditions => { :grade => 9..12 })
  #
  # An array may be used in the hash to use the SQL IN operator:
  #
  #   Student.find(:all, :conditions => { :grade => [9,11,12] })
  #
  # When joining tables, nested hashes or keys written in the form 'table_name.column_name' can be used to qualify the table name of a
  # particular condition. For instance:
  #
  #   Student.find(:all, :conditions => { :schools => { :type => 'public' }}, :joins => :schools)
  #   Student.find(:all, :conditions => { 'schools.type' => 'public' }, :joins => :schools)
  #
  # == Overwriting default accessors
  #
  # All column values are automatically available through basic accessors on the Active Record object, but sometimes you
  # want to specialize this behavior. This can be done by overwriting the default accessors (using the same
  # name as the attribute) and calling <tt>read_attribute(attr_name)</tt> and <tt>write_attribute(attr_name, value)</tt> to actually change things.
  # Example:
  #
  #   class Song < ActiveRecord::Base
  #     # Uses an integer of seconds to hold the length of the song
  #
  #     def length=(minutes)
  #       write_attribute(:length, minutes.to_i * 60)
  #     end
  #
  #     def length
  #       read_attribute(:length) / 60
  #     end
  #   end
  #
  # You can alternatively use <tt>self[:attribute]=(value)</tt> and <tt>self[:attribute]</tt> instead of <tt>write_attribute(:attribute, value)</tt> and
  # <tt>read_attribute(:attribute)</tt> as a shorter form.
  #
  # == Attribute query methods
  #
  # In addition to the basic accessors, query methods are also automatically available on the Active Record object.
  # Query methods allow you to test whether an attribute value is present.
  #
  # For example, an Active Record User with the <tt>name</tt> attribute has a <tt>name?</tt> method that you can call
  # to determine whether the user has a name:
  #
  #   user = User.new(:name => "David")
  #   user.name? # => true
  #
  #   anonymous = User.new(:name => "")
  #   anonymous.name? # => false
  #
  # == Accessing attributes before they have been typecasted
  #
  # Sometimes you want to be able to read the raw attribute data without having the column-determined typecast run its course first.
  # That can be done by using the <tt><attribute>_before_type_cast</tt> accessors that all attributes have. For example, if your Account model
  # has a <tt>balance</tt> attribute, you can call <tt>account.balance_before_type_cast</tt> or <tt>account.id_before_type_cast</tt>.
  #
  # This is especially useful in validation situations where the user might supply a string for an integer field and you want to display
  # the original string back in an error message. Accessing the attribute normally would typecast the string to 0, which isn't what you
  # want.
  #
  # == Dynamic attribute-based finders
  #
  # Dynamic attribute-based finders are a cleaner way of getting (and/or creating) objects by simple queries without turning to SQL. They work by
  # appending the name of an attribute to <tt>find_by_</tt>, <tt>find_last_by_</tt>, or <tt>find_all_by_</tt>, so you get finders like <tt>Person.find_by_user_name</tt>,
  # <tt>Person.find_all_by_last_name</tt>, and <tt>Payment.find_by_transaction_id</tt>. So instead of writing
  # <tt>Person.find(:first, :conditions => ["user_name = ?", user_name])</tt>, you just do <tt>Person.find_by_user_name(user_name)</tt>.
  # And instead of writing <tt>Person.find(:all, :conditions => ["last_name = ?", last_name])</tt>, you just do <tt>Person.find_all_by_last_name(last_name)</tt>.
  #
  # It's also possible to use multiple attributes in the same find by separating them with "_and_", so you get finders like
  # <tt>Person.find_by_user_name_and_password</tt> or even <tt>Payment.find_by_purchaser_and_state_and_country</tt>. So instead of writing
  # <tt>Person.find(:first, :conditions => ["user_name = ? AND password = ?", user_name, password])</tt>, you just do
  # <tt>Person.find_by_user_name_and_password(user_name, password)</tt>.
  #
  # It's even possible to use all the additional parameters to find. For example, the full interface for <tt>Payment.find_all_by_amount</tt>
  # is actually <tt>Payment.find_all_by_amount(amount, options)</tt>. And the full interface to <tt>Person.find_by_user_name</tt> is
  # actually <tt>Person.find_by_user_name(user_name, options)</tt>. So you could call <tt>Payment.find_all_by_amount(50, :order => "created_on")</tt>.
  # Also you may call <tt>Payment.find_last_by_amount(amount, options)</tt> returning the last record matching that amount and options.
  #
  # The same dynamic finder style can be used to create the object if it doesn't already exist. This dynamic finder is called with
  # <tt>find_or_create_by_</tt> and will return the object if it already exists and otherwise creates it, then returns it. Protected attributes won't be set unless they are given in a block. For example:
  #
  #   # No 'Summer' tag exists
  #   Tag.find_or_create_by_name("Summer") # equal to Tag.create(:name => "Summer")
  #
  #   # Now the 'Summer' tag does exist
  #   Tag.find_or_create_by_name("Summer") # equal to Tag.find_by_name("Summer")
  #
  #   # Now 'Bob' exist and is an 'admin'
  #   User.find_or_create_by_name('Bob', :age => 40) { |u| u.admin = true }
  #
  # Use the <tt>find_or_initialize_by_</tt> finder if you want to return a new record without saving it first. Protected attributes won't be set unless they are given in a block. For example:
  #
  #   # No 'Winter' tag exists
  #   winter = Tag.find_or_initialize_by_name("Winter")
  #   winter.new_record? # true
  #
  # To find by a subset of the attributes to be used for instantiating a new object, pass a hash instead of
  # a list of parameters. For example:
  #
  #   Tag.find_or_create_by_name(:name => "rails", :creator => current_user)
  #
  # That will either find an existing tag named "rails", or create a new one while setting the user that created it.
  #
  # == Saving arrays, hashes, and other non-mappable objects in text columns
  #
  # Active Record can serialize any object in text columns using YAML. To do so, you must specify this with a call to the class method +serialize+.
  # This makes it possible to store arrays, hashes, and other non-mappable objects without doing any additional work. Example:
  #
  #   class User < ActiveRecord::Base
  #     serialize :preferences
  #   end
  #
  #   user = User.create(:preferences => { "background" => "black", "display" => large })
  #   User.find(user.id).preferences # => { "background" => "black", "display" => large }
  #
  # You can also specify a class option as the second parameter that'll raise an exception if a serialized object is retrieved as a
  # descendant of a class not in the hierarchy. Example:
  #
  #   class User < ActiveRecord::Base
  #     serialize :preferences, Hash
  #   end
  #
  #   user = User.create(:preferences => %w( one two three ))
  #   User.find(user.id).preferences    # raises SerializationTypeMismatch
  #
  # == Single table inheritance
  #
  # Active Record allows inheritance by storing the name of the class in a column that by default is named "type" (can be changed
  # by overwriting <tt>Base.inheritance_column</tt>). This means that an inheritance looking like this:
  #
  #   class Company < ActiveRecord::Base; end
  #   class Firm < Company; end
  #   class Client < Company; end
  #   class PriorityClient < Client; end
  #
  # When you do <tt>Firm.create(:name => "37signals")</tt>, this record will be saved in the companies table with type = "Firm". You can then
  # fetch this row again using <tt>Company.find(:first, "name = '37signals'")</tt> and it will return a Firm object.
  #
  # If you don't have a type column defined in your table, single-table inheritance won't be triggered. In that case, it'll work just
  # like normal subclasses with no special magic for differentiating between them or reloading the right type with find.
  #
  # Note, all the attributes for all the cases are kept in the same table. Read more:
  # http://www.martinfowler.com/eaaCatalog/singleTableInheritance.html
  #
  # == Connection to multiple databases in different models
  #
  # Connections are usually created through ActiveRecord::Base.establish_connection and retrieved by ActiveRecord::Base.connection.
  # All classes inheriting from ActiveRecord::Base will use this connection. But you can also set a class-specific connection.
  # For example, if Course is an ActiveRecord::Base, but resides in a different database, you can just say <tt>Course.establish_connection</tt>
  # and Course and all of its subclasses will use this connection instead.
  #
  # This feature is implemented by keeping a connection pool in ActiveRecord::Base that is a Hash indexed by the class. If a connection is
  # requested, the retrieve_connection method will go up the class-hierarchy until a connection is found in the connection pool.
  #
  # == Exceptions
  #
  # * ActiveRecordError - Generic error class and superclass of all other errors raised by Active Record.
  # * AdapterNotSpecified - The configuration hash used in <tt>establish_connection</tt> didn't include an
  #   <tt>:adapter</tt> key.
  # * AdapterNotFound - The <tt>:adapter</tt> key used in <tt>establish_connection</tt> specified a non-existent adapter
  #   (or a bad spelling of an existing one).
  # * AssociationTypeMismatch - The object assigned to the association wasn't of the type specified in the association definition.
  # * SerializationTypeMismatch - The serialized object wasn't of the class specified as the second parameter.
  # * ConnectionNotEstablished+ - No connection has been established. Use <tt>establish_connection</tt> before querying.
  # * RecordNotFound - No record responded to the +find+ method. Either the row with the given ID doesn't exist
  #   or the row didn't meet the additional restrictions. Some +find+ calls do not raise this exception to signal
  #   nothing was found, please check its documentation for further details.
  # * StatementInvalid - The database server rejected the SQL statement. The precise error is added in the message.
  # * MultiparameterAssignmentErrors - Collection of errors that occurred during a mass assignment using the
  #   <tt>attributes=</tt> method. The +errors+ property of this exception contains an array of AttributeAssignmentError
  #   objects that should be inspected to determine which attributes triggered the errors.
  # * AttributeAssignmentError - An error occurred while doing a mass assignment through the <tt>attributes=</tt> method.
  #   You can inspect the +attribute+ property of the exception object to determine which attribute triggered the error.
  #
  # *Note*: The attributes listed are class-level attributes (accessible from both the class and instance level).
  # So it's possible to assign a logger to the class through <tt>Base.logger=</tt> which will then be used by all
  # instances in the current object space.
  class Base
    ##
    # :singleton-method:
    # Accepts a logger conforming to the interface of Log4r or the default Ruby 1.8+ Logger class, which is then passed
    # on to any new database connections made and which can be retrieved on both a class and instance level by calling +logger+.
    cattr_accessor :logger, :instance_writer => false

    def self.inherited(child) #:nodoc:
      @@subclasses[self] ||= []
      @@subclasses[self] << child
      super
    end

    def self.reset_subclasses #:nodoc:
      nonreloadables = []
      subclasses.each do |klass|
        unless ActiveSupport::Dependencies.autoloaded? klass
          nonreloadables << klass
          next
        end
        klass.instance_variables.each { |var| klass.send(:remove_instance_variable, var) }
        klass.instance_methods(false).each { |m| klass.send :undef_method, m }
      end
      @@subclasses = {}
      nonreloadables.each { |klass| (@@subclasses[klass.superclass] ||= []) << klass }
    end

    @@subclasses = {}

    ##
    # :singleton-method:
    # Contains the database configuration - as is typically stored in config/database.yml -
    # as a Hash.
    #
    # For example, the following database.yml...
    #
    #   development:
    #     adapter: sqlite3
    #     database: db/development.sqlite3
    #
    #   production:
    #     adapter: sqlite3
    #     database: db/production.sqlite3
    #
    # ...would result in ActiveRecord::Base.configurations to look like this:
    #
    #   {
    #      'development' => {
    #         'adapter'  => 'sqlite3',
    #         'database' => 'db/development.sqlite3'
    #      },
    #      'production' => {
    #         'adapter'  => 'sqlite3',
    #         'database' => 'db/production.sqlite3'
    #      }
    #   }
    cattr_accessor :configurations, :instance_writer => false
    @@configurations = {}

    ##
    # :singleton-method:
    # Accessor for the prefix type that will be prepended to every primary key column name. The options are :table_name and
    # :table_name_with_underscore. If the first is specified, the Product class will look for "productid" instead of "id" as
    # the primary column. If the latter is specified, the Product class will look for "product_id" instead of "id". Remember
    # that this is a global setting for all Active Records.
    cattr_accessor :primary_key_prefix_type, :instance_writer => false
    @@primary_key_prefix_type = nil

    ##
    # :singleton-method:
    # Accessor for the name of the prefix string to prepend to every table name. So if set to "basecamp_", all
    # table names will be named like "basecamp_projects", "basecamp_people", etc. This is a convenient way of creating a namespace
    # for tables in a shared database. By default, the prefix is the empty string.
    cattr_accessor :table_name_prefix, :instance_writer => false
    @@table_name_prefix = ""

    ##
    # :singleton-method:
    # Works like +table_name_prefix+, but appends instead of prepends (set to "_basecamp" gives "projects_basecamp",
    # "people_basecamp"). By default, the suffix is the empty string.
    cattr_accessor :table_name_suffix, :instance_writer => false
    @@table_name_suffix = ""

    ##
    # :singleton-method:
    # Indicates whether table names should be the pluralized versions of the corresponding class names.
    # If true, the default table name for a Product class will be +products+. If false, it would just be +product+.
    # See table_name for the full rules on table/class naming. This is true, by default.
    cattr_accessor :pluralize_table_names, :instance_writer => false
    @@pluralize_table_names = true

    ##
    # :singleton-method:
    # Determines whether to use Time.local (using :local) or Time.utc (using :utc) when pulling dates and times from the database.
    # This is set to :local by default.
    cattr_accessor :default_timezone, :instance_writer => false
    @@default_timezone = :local

    ##
    # :singleton-method:
    # Specifies the format to use when dumping the database schema with Rails'
    # Rakefile.  If :sql, the schema is dumped as (potentially database-
    # specific) SQL statements.  If :ruby, the schema is dumped as an
    # ActiveRecord::Schema file which can be loaded into any database that
    # supports migrations.  Use :ruby if you want to have different database
    # adapters for, e.g., your development and test environments.
    cattr_accessor :schema_format , :instance_writer => false
    @@schema_format = :ruby

    ##
    # :singleton-method:
    # Specify whether or not to use timestamps for migration numbers
    cattr_accessor :timestamped_migrations , :instance_writer => false
    @@timestamped_migrations = true

    # Determine whether to store the full constant name including namespace when using STI
    superclass_delegating_accessor :store_full_sti_class
    self.store_full_sti_class = true

    # Stores the default scope for the class
    class_inheritable_accessor :default_scoping, :instance_writer => false
    self.default_scoping = []

    class << self # Class methods
      def colorize_logging(*args)
        ActiveSupport::Deprecation.warn "ActiveRecord::Base.colorize_logging and " <<
          "config.active_record.colorize_logging are deprecated. Please use " <<
          "Rails::LogSubscriber.colorize_logging or config.colorize_logging instead", caller
      end
      alias :colorize_logging= :colorize_logging

      delegate :find, :first, :last, :all, :destroy, :destroy_all, :exists?, :delete, :delete_all, :update, :update_all, :to => :scoped
      delegate :find_each, :find_in_batches, :to => :scoped
      delegate :select, :group, :order, :limit, :joins, :where, :preload, :eager_load, :includes, :from, :lock, :readonly, :having, :to => :scoped
      delegate :count, :average, :minimum, :maximum, :sum, :calculate, :to => :scoped

      # Executes a custom SQL query against your database and returns all the results.  The results will
      # be returned as an array with columns requested encapsulated as attributes of the model you call
      # this method from.  If you call <tt>Product.find_by_sql</tt> then the results will be returned in
      # a Product object with the attributes you specified in the SQL query.
      #
      # If you call a complicated SQL query which spans multiple tables the columns specified by the
      # SELECT will be attributes of the model, whether or not they are columns of the corresponding
      # table.
      #
      # The +sql+ parameter is a full SQL query as a string.  It will be called as is, there will be
      # no database agnostic conversions performed.  This should be a last resort because using, for example,
      # MySQL specific terms will lock you to using that particular database engine or require you to
      # change your call if you switch engines.
      #
      # ==== Examples
      #   # A simple SQL query spanning multiple tables
      #   Post.find_by_sql "SELECT p.title, c.author FROM posts p, comments c WHERE p.id = c.post_id"
      #   > [#<Post:0x36bff9c @attributes={"title"=>"Ruby Meetup", "first_name"=>"Quentin"}>, ...]
      #
      #   # You can use the same string replacement techniques as you can with ActiveRecord#find
      #   Post.find_by_sql ["SELECT title FROM posts WHERE author = ? AND created > ?", author_id, start_date]
      #   > [#<Post:0x36bff9c @attributes={"first_name"=>"The Cheap Man Buys Twice"}>, ...]
      def find_by_sql(sql)
        connection.select_all(sanitize_sql(sql), "#{name} Load").collect! { |record| instantiate(record) }
      end

      # Creates an object (or multiple objects) and saves it to the database, if validations pass.
      # The resulting object is returned whether the object was saved successfully to the database or not.
      #
      # The +attributes+ parameter can be either be a Hash or an Array of Hashes.  These Hashes describe the
      # attributes on the objects that are to be created.
      #
      # ==== Examples
      #   # Create a single new object
      #   User.create(:first_name => 'Jamie')
      #
      #   # Create an Array of new objects
      #   User.create([{ :first_name => 'Jamie' }, { :first_name => 'Jeremy' }])
      #
      #   # Create a single object and pass it into a block to set other attributes.
      #   User.create(:first_name => 'Jamie') do |u|
      #     u.is_admin = false
      #   end
      #
      #   # Creating an Array of new objects using a block, where the block is executed for each object:
      #   User.create([{ :first_name => 'Jamie' }, { :first_name => 'Jeremy' }]) do |u|
      #     u.is_admin = false
      #   end
      def create(attributes = nil, &block)
        if attributes.is_a?(Array)
          attributes.collect { |attr| create(attr, &block) }
        else
          object = new(attributes)
          yield(object) if block_given?
          object.save
          object
        end
      end

      # Returns the result of an SQL statement that should only include a COUNT(*) in the SELECT part.
      # The use of this method should be restricted to complicated SQL queries that can't be executed
      # using the ActiveRecord::Calculations class methods.  Look into those before using this.
      #
      # ==== Parameters
      #
      # * +sql+ - An SQL statement which should return a count query from the database, see the example below.
      #
      # ==== Examples
      #
      #   Product.count_by_sql "SELECT COUNT(*) FROM sales s, customers c WHERE s.customer_id = c.id"
      def count_by_sql(sql)
        sql = sanitize_conditions(sql)
        connection.select_value(sql, "#{name} Count").to_i
      end

      # Resets one or more counter caches to their correct value using an SQL
      # count query.  This is useful when adding new counter caches, or if the
      # counter has been corrupted or modified directly by SQL.
      #
      # ==== Parameters
      #
      # * +id+ - The id of the object you wish to reset a counter on.
      # * +counters+ - One or more counter names to reset
      #
      # ==== Examples
      #
      #   # For Post with id #1 records reset the comments_count
      #   Post.reset_counters(1, :comments)
      def reset_counters(id, *counters)
        object = find(id)
        counters.each do |association|
          child_class = reflect_on_association(association).klass
          counter_name = child_class.reflect_on_association(self.name.downcase.to_sym).counter_cache_column

          connection.update("UPDATE #{quoted_table_name} SET #{connection.quote_column_name(counter_name)} = #{object.send(association).count} WHERE #{connection.quote_column_name(primary_key)} = #{quote_value(object.id)}", "#{name} UPDATE")
        end
      end

      # A generic "counter updater" implementation, intended primarily to be
      # used by increment_counter and decrement_counter, but which may also
      # be useful on its own. It simply does a direct SQL update for the record
      # with the given ID, altering the given hash of counters by the amount
      # given by the corresponding value:
      #
      # ==== Parameters
      #
      # * +id+ - The id of the object you wish to update a counter on or an Array of ids.
      # * +counters+ - An Array of Hashes containing the names of the fields
      #   to update as keys and the amount to update the field by as values.
      #
      # ==== Examples
      #
      #   # For the Post with id of 5, decrement the comment_count by 1, and
      #   # increment the action_count by 1
      #   Post.update_counters 5, :comment_count => -1, :action_count => 1
      #   # Executes the following SQL:
      #   # UPDATE posts
      #   #    SET comment_count = comment_count - 1,
      #   #        action_count = action_count + 1
      #   #  WHERE id = 5
      #
      #   # For the Posts with id of 10 and 15, increment the comment_count by 1
      #   Post.update_counters [10, 15], :comment_count => 1
      #   # Executes the following SQL:
      #   # UPDATE posts
      #   #    SET comment_count = comment_count + 1,
      #   #  WHERE id IN (10, 15)
      def update_counters(id, counters)
        updates = counters.inject([]) { |list, (counter_name, increment)|
          sign = increment < 0 ? "-" : "+"
          list << "#{connection.quote_column_name(counter_name)} = COALESCE(#{connection.quote_column_name(counter_name)}, 0) #{sign} #{increment.abs}"
        }.join(", ")

        if id.is_a?(Array)
          ids_list = id.map {|i| quote_value(i)}.join(', ')
          condition = "IN  (#{ids_list})"
        else
          condition = "= #{quote_value(id)}"
        end

        update_all(updates, "#{connection.quote_column_name(primary_key)} #{condition}")
      end

      # Increment a number field by one, usually representing a count.
      #
      # This is used for caching aggregate values, so that they don't need to be computed every time.
      # For example, a DiscussionBoard may cache post_count and comment_count otherwise every time the board is
      # shown it would have to run an SQL query to find how many posts and comments there are.
      #
      # ==== Parameters
      #
      # * +counter_name+ - The name of the field that should be incremented.
      # * +id+ - The id of the object that should be incremented.
      #
      # ==== Examples
      #
      #   # Increment the post_count column for the record with an id of 5
      #   DiscussionBoard.increment_counter(:post_count, 5)
      def increment_counter(counter_name, id)
        update_counters(id, counter_name => 1)
      end

      # Decrement a number field by one, usually representing a count.
      #
      # This works the same as increment_counter but reduces the column value by 1 instead of increasing it.
      #
      # ==== Parameters
      #
      # * +counter_name+ - The name of the field that should be decremented.
      # * +id+ - The id of the object that should be decremented.
      #
      # ==== Examples
      #
      #   # Decrement the post_count column for the record with an id of 5
      #   DiscussionBoard.decrement_counter(:post_count, 5)
      def decrement_counter(counter_name, id)
        update_counters(id, counter_name => -1)
      end

      # Attributes named in this macro are protected from mass-assignment,
      # such as <tt>new(attributes)</tt>,
      # <tt>update_attributes(attributes)</tt>, or
      # <tt>attributes=(attributes)</tt>.
      #
      # Mass-assignment to these attributes will simply be ignored, to assign
      # to them you can use direct writer methods. This is meant to protect
      # sensitive attributes from being overwritten by malicious users
      # tampering with URLs or forms.
      #
      #   class Customer < ActiveRecord::Base
      #     attr_protected :credit_rating
      #   end
      #
      #   customer = Customer.new("name" => David, "credit_rating" => "Excellent")
      #   customer.credit_rating # => nil
      #   customer.attributes = { "description" => "Jolly fellow", "credit_rating" => "Superb" }
      #   customer.credit_rating # => nil
      #
      #   customer.credit_rating = "Average"
      #   customer.credit_rating # => "Average"
      #
      # To start from an all-closed default and enable attributes as needed,
      # have a look at +attr_accessible+.
      #
      # If the access logic of your application is richer you can use <tt>Hash#except</tt>
      # or <tt>Hash#slice</tt> to sanitize the hash of parameters before they are
      # passed to Active Record.
      #
      # For example, it could be the case that the list of protected attributes
      # for a given model depends on the role of the user:
      #
      #   # Assumes plan_id is not protected because it depends on the role.
      #   params[:account] = params[:account].except(:plan_id) unless admin?
      #   @account.update_attributes(params[:account])
      #
      # Note that +attr_protected+ is still applied to the received hash. Thus,
      # with this technique you can at most _extend_ the list of protected
      # attributes for a particular mass-assignment call.
      def attr_protected(*attributes)
        write_inheritable_attribute(:attr_protected, Set.new(attributes.map {|a| a.to_s}) + (protected_attributes || []))
      end

      # Returns an array of all the attributes that have been protected from mass-assignment.
      def protected_attributes # :nodoc:
        read_inheritable_attribute(:attr_protected)
      end

      # Specifies a white list of model attributes that can be set via
      # mass-assignment, such as <tt>new(attributes)</tt>,
      # <tt>update_attributes(attributes)</tt>, or
      # <tt>attributes=(attributes)</tt>
      #
      # This is the opposite of the +attr_protected+ macro: Mass-assignment
      # will only set attributes in this list, to assign to the rest of
      # attributes you can use direct writer methods. This is meant to protect
      # sensitive attributes from being overwritten by malicious users
      # tampering with URLs or forms. If you'd rather start from an all-open
      # default and restrict attributes as needed, have a look at
      # +attr_protected+.
      #
      #   class Customer < ActiveRecord::Base
      #     attr_accessible :name, :nickname
      #   end
      #
      #   customer = Customer.new(:name => "David", :nickname => "Dave", :credit_rating => "Excellent")
      #   customer.credit_rating # => nil
      #   customer.attributes = { :name => "Jolly fellow", :credit_rating => "Superb" }
      #   customer.credit_rating # => nil
      #
      #   customer.credit_rating = "Average"
      #   customer.credit_rating # => "Average"
      #
      # If the access logic of your application is richer you can use <tt>Hash#except</tt>
      # or <tt>Hash#slice</tt> to sanitize the hash of parameters before they are
      # passed to Active Record.
      #
      # For example, it could be the case that the list of accessible attributes
      # for a given model depends on the role of the user:
      #
      #   # Assumes plan_id is accessible because it depends on the role.
      #   params[:account] = params[:account].except(:plan_id) unless admin?
      #   @account.update_attributes(params[:account])
      #
      # Note that +attr_accessible+ is still applied to the received hash. Thus,
      # with this technique you can at most _narrow_ the list of accessible
      # attributes for a particular mass-assignment call.
      def attr_accessible(*attributes)
        write_inheritable_attribute(:attr_accessible, Set.new(attributes.map(&:to_s)) + (accessible_attributes || []))
      end

      # Returns an array of all the attributes that have been made accessible to mass-assignment.
      def accessible_attributes # :nodoc:
        read_inheritable_attribute(:attr_accessible)
      end

       # Attributes listed as readonly can be set for a new record, but will be ignored in database updates afterwards.
       def attr_readonly(*attributes)
         write_inheritable_attribute(:attr_readonly, Set.new(attributes.map(&:to_s)) + (readonly_attributes || []))
       end

       # Returns an array of all the attributes that have been specified as readonly.
       def readonly_attributes
         read_inheritable_attribute(:attr_readonly) || []
       end

      # If you have an attribute that needs to be saved to the database as an object, and retrieved as the same object,
      # then specify the name of that attribute using this method and it will be handled automatically.
      # The serialization is done through YAML. If +class_name+ is specified, the serialized object must be of that
      # class on retrieval or SerializationTypeMismatch will be raised.
      #
      # ==== Parameters
      #
      # * +attr_name+ - The field name that should be serialized.
      # * +class_name+ - Optional, class name that the object type should be equal to.
      #
      # ==== Example
      #   # Serialize a preferences attribute
      #   class User
      #     serialize :preferences
      #   end
      def serialize(attr_name, class_name = Object)
        serialized_attributes[attr_name.to_s] = class_name
      end

      # Returns a hash of all the attributes that have been specified for serialization as keys and their class restriction as values.
      def serialized_attributes
        read_inheritable_attribute(:attr_serialized) or write_inheritable_attribute(:attr_serialized, {})
      end

      # Guesses the table name (in forced lower-case) based on the name of the class in the inheritance hierarchy descending
      # directly from ActiveRecord::Base. So if the hierarchy looks like: Reply < Message < ActiveRecord::Base, then Message is used
      # to guess the table name even when called on Reply. The rules used to do the guess are handled by the Inflector class
      # in Active Support, which knows almost all common English inflections. You can add new inflections in config/initializers/inflections.rb.
      #
      # Nested classes are given table names prefixed by the singular form of
      # the parent's table name. Enclosing modules are not considered.
      #
      # ==== Examples
      #
      #   class Invoice < ActiveRecord::Base; end;
      #   file                  class               table_name
      #   invoice.rb            Invoice             invoices
      #
      #   class Invoice < ActiveRecord::Base; class Lineitem < ActiveRecord::Base; end; end;
      #   file                  class               table_name
      #   invoice.rb            Invoice::Lineitem   invoice_lineitems
      #
      #   module Invoice; class Lineitem < ActiveRecord::Base; end; end;
      #   file                  class               table_name
      #   invoice/lineitem.rb   Invoice::Lineitem   lineitems
      #
      # Additionally, the class-level +table_name_prefix+ is prepended and the
      # +table_name_suffix+ is appended.  So if you have "myapp_" as a prefix,
      # the table name guess for an Invoice class becomes "myapp_invoices".
      # Invoice::Lineitem becomes "myapp_invoice_lineitems".
      #
      # You can also overwrite this class method to allow for unguessable
      # links, such as a Mouse class with a link to a "mice" table. Example:
      #
      #   class Mouse < ActiveRecord::Base
      #     set_table_name "mice"
      #   end
      def table_name
        reset_table_name
      end

      def quoted_table_name
        @quoted_table_name ||= connection.quote_table_name(table_name)
      end

      def reset_table_name #:nodoc:
        base = base_class

        name =
          # STI subclasses always use their superclass' table.
          unless self == base
            base.table_name
          else
            # Nested classes are prefixed with singular parent table name.
            if parent < ActiveRecord::Base && !parent.abstract_class?
              contained = parent.table_name
              contained = contained.singularize if parent.pluralize_table_names
              contained << '_'
            end
            name = "#{table_name_prefix}#{contained}#{undecorated_table_name(base.name)}#{table_name_suffix}"
          end

        @quoted_table_name = nil
        set_table_name(name)
        name
      end

      # Defines the column name for use with single table inheritance
      # -- can be set in subclasses like so: self.inheritance_column = "type_id"
      def inheritance_column
        @inheritance_column ||= "type".freeze
      end

      # Lazy-set the sequence name to the connection's default.  This method
      # is only ever called once since set_sequence_name overrides it.
      def sequence_name #:nodoc:
        reset_sequence_name
      end

      def reset_sequence_name #:nodoc:
        default = connection.default_sequence_name(table_name, primary_key)
        set_sequence_name(default)
        default
      end

      # Sets the table name to use to the given value, or (if the value
      # is nil or false) to the value returned by the given block.
      #
      #   class Project < ActiveRecord::Base
      #     set_table_name "project"
      #   end
      def set_table_name(value = nil, &block)
        define_attr_method :table_name, value, &block
      end
      alias :table_name= :set_table_name

      # Sets the name of the inheritance column to use to the given value,
      # or (if the value # is nil or false) to the value returned by the
      # given block.
      #
      #   class Project < ActiveRecord::Base
      #     set_inheritance_column do
      #       original_inheritance_column + "_id"
      #     end
      #   end
      def set_inheritance_column(value = nil, &block)
        define_attr_method :inheritance_column, value, &block
      end
      alias :inheritance_column= :set_inheritance_column

      # Sets the name of the sequence to use when generating ids to the given
      # value, or (if the value is nil or false) to the value returned by the
      # given block. This is required for Oracle and is useful for any
      # database which relies on sequences for primary key generation.
      #
      # If a sequence name is not explicitly set when using Oracle or Firebird,
      # it will default to the commonly used pattern of: #{table_name}_seq
      #
      # If a sequence name is not explicitly set when using PostgreSQL, it
      # will discover the sequence corresponding to your primary key for you.
      #
      #   class Project < ActiveRecord::Base
      #     set_sequence_name "projectseq"   # default would have been "project_seq"
      #   end
      def set_sequence_name(value = nil, &block)
        define_attr_method :sequence_name, value, &block
      end
      alias :sequence_name= :set_sequence_name

      # Turns the +table_name+ back into a class name following the reverse rules of +table_name+.
      def class_name(table_name = table_name) # :nodoc:
        # remove any prefix and/or suffix from the table name
        class_name = table_name[table_name_prefix.length..-(table_name_suffix.length + 1)].camelize
        class_name = class_name.singularize if pluralize_table_names
        class_name
      end

      # Indicates whether the table associated with this class exists
      def table_exists?
        connection.table_exists?(table_name)
      end

      # Returns an array of column objects for the table associated with this class.
      def columns
        unless defined?(@columns) && @columns
          @columns = connection.columns(table_name, "#{name} Columns")
          @columns.each { |column| column.primary = column.name == primary_key }
        end
        @columns
      end

      # Returns a hash of column objects for the table associated with this class.
      def columns_hash
        @columns_hash ||= columns.inject({}) { |hash, column| hash[column.name] = column; hash }
      end

      # Returns an array of column names as strings.
      def column_names
        @column_names ||= columns.map { |column| column.name }
      end

      # Returns an array of column objects where the primary id, all columns ending in "_id" or "_count",
      # and columns used for single table inheritance have been removed.
      def content_columns
        @content_columns ||= columns.reject { |c| c.primary || c.name =~ /(_id|_count)$/ || c.name == inheritance_column }
      end

      # Returns a hash of all the methods added to query each of the columns in the table with the name of the method as the key
      # and true as the value. This makes it possible to do O(1) lookups in respond_to? to check if a given method for attribute
      # is available.
      def column_methods_hash #:nodoc:
        @dynamic_methods_hash ||= column_names.inject(Hash.new(false)) do |methods, attr|
          attr_name = attr.to_s
          methods[attr.to_sym]       = attr_name
          methods["#{attr}=".to_sym] = attr_name
          methods["#{attr}?".to_sym] = attr_name
          methods["#{attr}_before_type_cast".to_sym] = attr_name
          methods
        end
      end

      # Resets all the cached information about columns, which will cause them
      # to be reloaded on the next request.
      #
      # The most common usage pattern for this method is probably in a migration,
      # when just after creating a table you want to populate it with some default
      # values, eg:
      #
      #  class CreateJobLevels < ActiveRecord::Migration
      #    def self.up
      #      create_table :job_levels do |t|
      #        t.integer :id
      #        t.string :name
      #
      #        t.timestamps
      #      end
      #
      #      JobLevel.reset_column_information
      #      %w{assistant executive manager director}.each do |type|
      #        JobLevel.create(:name => type)
      #      end
      #    end
      #
      #    def self.down
      #      drop_table :job_levels
      #    end
      #  end
      def reset_column_information
        undefine_attribute_methods
        @column_names = @columns = @columns_hash = @content_columns = @dynamic_methods_hash = @inheritance_column = nil
        @arel_engine = @unscoped = @arel_table = nil
      end

      def reset_column_information_and_inheritable_attributes_for_all_subclasses#:nodoc:
        subclasses.each { |klass| klass.reset_inheritable_attributes; klass.reset_column_information }
      end

      # Set the lookup ancestors for ActiveModel.
      def lookup_ancestors #:nodoc:
        klass = self
        classes = [klass]
        while klass != klass.base_class
          classes << klass = klass.superclass
        end
        classes
      rescue
        # OPTIMIZE this rescue is to fix this test: ./test/cases/reflection_test.rb:56:in `test_human_name_for_column'
        # Apparently the method base_class causes some trouble.
        # It now works for sure.
        [self]
      end

      # Set the i18n scope to overwrite ActiveModel.
      def i18n_scope #:nodoc:
        :activerecord
      end

      # True if this isn't a concrete subclass needing a STI type condition.
      def descends_from_active_record?
        if superclass.abstract_class?
          superclass.descends_from_active_record?
        else
          superclass == Base || !columns_hash.include?(inheritance_column)
        end
      end

      def finder_needs_type_condition? #:nodoc:
        # This is like this because benchmarking justifies the strange :false stuff
        :true == (@finder_needs_type_condition ||= descends_from_active_record? ? :false : :true)
      end

      # Returns a string like 'Post id:integer, title:string, body:text'
      def inspect
        if self == Base
          super
        elsif abstract_class?
          "#{super}(abstract)"
        elsif table_exists?
          attr_list = columns.map { |c| "#{c.name}: #{c.type}" } * ', '
          "#{super}(#{attr_list})"
        else
          "#{super}(Table doesn't exist)"
        end
      end

      def quote_value(value, column = nil) #:nodoc:
        connection.quote(value,column)
      end

      # Used to sanitize objects before they're used in an SQL SELECT statement. Delegates to <tt>connection.quote</tt>.
      def sanitize(object) #:nodoc:
        connection.quote(object)
      end

      # Overwrite the default class equality method to provide support for association proxies.
      def ===(object)
        object.is_a?(self)
      end

      # Returns the base AR subclass that this class descends from. If A
      # extends AR::Base, A.base_class will return A. If B descends from A
      # through some arbitrarily deep hierarchy, B.base_class will return A.
      def base_class
        class_of_active_record_descendant(self)
      end

      # Set this to true if this is an abstract class (see <tt>abstract_class?</tt>).
      attr_accessor :abstract_class

      # Returns whether this class is a base AR class.  If A is a base class and
      # B descends from A, then B.base_class will return B.
      def abstract_class?
        defined?(@abstract_class) && @abstract_class == true
      end

      def respond_to?(method_id, include_private = false)
        if match = DynamicFinderMatch.match(method_id)
          return true if all_attributes_exists?(match.attribute_names)
        elsif match = DynamicScopeMatch.match(method_id)
          return true if all_attributes_exists?(match.attribute_names)
        end

        super
      end

      def sti_name
        store_full_sti_class ? name : name.demodulize
      end

      def unscoped
        @unscoped ||= Relation.new(self, arel_table)
        finder_needs_type_condition? ? @unscoped.where(type_condition) : @unscoped
      end

      def arel_table
        @arel_table ||= Arel::Table.new(table_name, :engine => arel_engine)
      end

      def arel_engine
        @arel_engine ||= begin
          if self == ActiveRecord::Base
            Arel::Table.engine
          else
            connection_handler.connection_pools[name] ? Arel::Sql::Engine.new(self) : superclass.arel_engine
          end
        end
      end

      private
        # Finder methods must instantiate through this method to work with the
        # single-table inheritance model that makes it possible to create
        # objects of different types from the same table.
        def instantiate(record)
          object = find_sti_class(record[inheritance_column]).allocate

          object.instance_variable_set(:'@attributes', record)
          object.instance_variable_set(:'@attributes_cache', {})

          object.send(:_run_find_callbacks)
          object.send(:_run_initialize_callbacks)

          object
        end

        def find_sti_class(type_name)
          if type_name.blank? || !columns_hash.include?(inheritance_column)
            self
          else
            begin
              compute_type(type_name)
            rescue NameError
              raise SubclassNotFound,
                "The single-table inheritance mechanism failed to locate the subclass: '#{type_name}'. " +
                "This error is raised because the column '#{inheritance_column}' is reserved for storing the class in case of inheritance. " +
                "Please rename this column if you didn't intend it to be used for storing the inheritance class " +
                "or overwrite #{name}.inheritance_column to use another column for that information."
            end
          end
        end

        # Nest the type name in the same module as this class.
        # Bar is "MyApp::Business::Bar" relative to MyApp::Business::Foo
        def type_name_with_module(type_name)
          if store_full_sti_class
            type_name
          else
            (/^::/ =~ type_name) ? type_name : "#{parent.name}::#{type_name}"
          end
        end

        def construct_finder_arel(options = {}, scope = nil)
          relation = options.is_a?(Hash) ? unscoped.apply_finder_options(options) : unscoped.merge(options)
          relation = scope.merge(relation) if scope
          relation
        end

        def type_condition
          sti_column = arel_table[inheritance_column]
          condition = sti_column.eq(sti_name)
          subclasses.each{|subclass| condition = condition.or(sti_column.eq(subclass.sti_name)) }

          condition
        end

        # Guesses the table name, but does not decorate it with prefix and suffix information.
        def undecorated_table_name(class_name = base_class.name)
          table_name = class_name.to_s.demodulize.underscore
          table_name = table_name.pluralize if pluralize_table_names
          table_name
        end

        # Enables dynamic finders like <tt>find_by_user_name(user_name)</tt> and <tt>find_by_user_name_and_password(user_name, password)</tt>
        # that are turned into <tt>where(:user_name => user_name).first</tt> and <tt>where(:user_name => user_name, :password => :password).first</tt>
        # respectively. Also works for <tt>all</tt> by using <tt>find_all_by_amount(50)</tt> that is turned into <tt>where(:amount => 50).all</tt>.
        #
        # It's even possible to use all the additional parameters to +find+. For example, the full interface for +find_all_by_amount+
        # is actually <tt>find_all_by_amount(amount, options)</tt>.
        #
        # Also enables dynamic scopes like scoped_by_user_name(user_name) and scoped_by_user_name_and_password(user_name, password) that
        # are turned into scoped(:conditions => ["user_name = ?", user_name]) and scoped(:conditions => ["user_name = ? AND password = ?", user_name, password])
        # respectively.
        #
        # Each dynamic finder, scope or initializer/creator is also defined in the class after it is first invoked, so that future
        # attempts to use it do not run through method_missing.
        def method_missing(method_id, *arguments, &block)
          if match = DynamicFinderMatch.match(method_id)
            attribute_names = match.attribute_names
            super unless all_attributes_exists?(attribute_names)
            if match.finder?
              options = arguments.extract_options!
              relation = options.any? ? construct_finder_arel(options, current_scoped_methods) : scoped
              relation.send :find_by_attributes, match, attribute_names, *arguments
            elsif match.instantiator?
              scoped.send :find_or_instantiator_by_attributes, match, attribute_names, *arguments, &block
            end
          elsif match = DynamicScopeMatch.match(method_id)
            attribute_names = match.attribute_names
            super unless all_attributes_exists?(attribute_names)
            if match.scope?
              self.class_eval %{
                def self.#{method_id}(*args)                        # def self.scoped_by_user_name_and_password(*args)
                  options = args.extract_options!                   #   options = args.extract_options!
                  attributes = construct_attributes_from_arguments( #   attributes = construct_attributes_from_arguments(
                    [:#{attribute_names.join(',:')}], args          #     [:user_name, :password], args
                  )                                                 #   )
                                                                    #
                  scoped(:conditions => attributes)                 #   scoped(:conditions => attributes)
                end                                                 # end
              }, __FILE__, __LINE__
              send(method_id, *arguments)
            end
          else
            super
          end
        end

        def construct_attributes_from_arguments(attribute_names, arguments)
          attributes = {}
          attribute_names.each_with_index { |name, idx| attributes[name] = arguments[idx] }
          attributes
        end

        # Similar in purpose to +expand_hash_conditions_for_aggregates+.
        def expand_attribute_names_for_aggregates(attribute_names)
          expanded_attribute_names = []
          attribute_names.each do |attribute_name|
            unless (aggregation = reflect_on_aggregation(attribute_name.to_sym)).nil?
              aggregate_mapping(aggregation).each do |field_attr, aggregate_attr|
                expanded_attribute_names << field_attr
              end
            else
              expanded_attribute_names << attribute_name
            end
          end
          expanded_attribute_names
        end

        def all_attributes_exists?(attribute_names)
          attribute_names = expand_attribute_names_for_aggregates(attribute_names)
          attribute_names.all? { |name| column_methods_hash.include?(name.to_sym) }
        end

        def attribute_condition(quoted_column_name, argument)
          case argument
            when nil   then "#{quoted_column_name} IS ?"
            when Array, ActiveRecord::Associations::AssociationCollection, ActiveRecord::NamedScope::Scope then "#{quoted_column_name} IN (?)"
            when Range then if argument.exclude_end?
                              "#{quoted_column_name} >= ? AND #{quoted_column_name} < ?"
                            else
                              "#{quoted_column_name} BETWEEN ? AND ?"
                            end
            else            "#{quoted_column_name} = ?"
          end
        end

      protected
        # Scope parameters to method calls within the block.  Takes a hash of method_name => parameters hash.
        # method_name may be <tt>:find</tt> or <tt>:create</tt>. <tt>:find</tt> parameters may include the <tt>:conditions</tt>, <tt>:joins</tt>,
        # <tt>:include</tt>, <tt>:offset</tt>, <tt>:limit</tt>, and <tt>:readonly</tt> options. <tt>:create</tt> parameters are an attributes hash.
        #
        #   class Article < ActiveRecord::Base
        #     def self.create_with_scope
        #       with_scope(:find => { :conditions => "blog_id = 1" }, :create => { :blog_id => 1 }) do
        #         find(1) # => SELECT * from articles WHERE blog_id = 1 AND id = 1
        #         a = create(1)
        #         a.blog_id # => 1
        #       end
        #     end
        #   end
        #
        # In nested scopings, all previous parameters are overwritten by the innermost rule, with the exception of
        # <tt>:conditions</tt>, <tt>:include</tt>, and <tt>:joins</tt> options in <tt>:find</tt>, which are merged.
        #
        # <tt>:joins</tt> options are uniqued so multiple scopes can join in the same table without table aliasing
        # problems.  If you need to join multiple tables, but still want one of the tables to be uniqued, use the
        # array of strings format for your joins.
        #
        #   class Article < ActiveRecord::Base
        #     def self.find_with_scope
        #       with_scope(:find => { :conditions => "blog_id = 1", :limit => 1 }, :create => { :blog_id => 1 }) do
        #         with_scope(:find => { :limit => 10 }) do
        #           find(:all) # => SELECT * from articles WHERE blog_id = 1 LIMIT 10
        #         end
        #         with_scope(:find => { :conditions => "author_id = 3" }) do
        #           find(:all) # => SELECT * from articles WHERE blog_id = 1 AND author_id = 3 LIMIT 1
        #         end
        #       end
        #     end
        #   end
        #
        # You can ignore any previous scopings by using the <tt>with_exclusive_scope</tt> method.
        #
        #   class Article < ActiveRecord::Base
        #     def self.find_with_exclusive_scope
        #       with_scope(:find => { :conditions => "blog_id = 1", :limit => 1 }) do
        #         with_exclusive_scope(:find => { :limit => 10 })
        #           find(:all) # => SELECT * from articles LIMIT 10
        #         end
        #       end
        #     end
        #   end
        #
        # *Note*: the +:find+ scope also has effect on update and deletion methods,
        # like +update_all+ and +delete_all+.
        def with_scope(method_scoping = {}, action = :merge, &block)
          method_scoping = method_scoping.method_scoping if method_scoping.respond_to?(:method_scoping)

          if method_scoping.is_a?(Hash)
            # Dup first and second level of hash (method and params).
            method_scoping = method_scoping.inject({}) do |hash, (method, params)|
              hash[method] = (params == true) ? params : params.dup
              hash
            end

            method_scoping.assert_valid_keys([ :find, :create ])
            relation = construct_finder_arel(method_scoping[:find] || {})

            if current_scoped_methods && current_scoped_methods.create_with_value && method_scoping[:create]
              scope_for_create = if action == :merge
                current_scoped_methods.create_with_value.merge(method_scoping[:create])
              else
                method_scoping[:create]
              end

              relation = relation.create_with(scope_for_create)
            else
              scope_for_create = method_scoping[:create]
              scope_for_create ||= current_scoped_methods.create_with_value if current_scoped_methods
              relation = relation.create_with(scope_for_create) if scope_for_create
            end

            method_scoping = relation
          end

          method_scoping = current_scoped_methods.merge(method_scoping) if current_scoped_methods && action ==  :merge

          self.scoped_methods << method_scoping
          begin
            yield
          ensure
            self.scoped_methods.pop
          end
        end

        # Works like with_scope, but discards any nested properties.
        def with_exclusive_scope(method_scoping = {}, &block)
          with_scope(method_scoping, :overwrite, &block)
        end

        def subclasses #:nodoc:
          @@subclasses[self] ||= []
          @@subclasses[self] + extra = @@subclasses[self].inject([]) {|list, subclass| list + subclass.subclasses }
        end

        # Sets the default options for the model. The format of the
        # <tt>options</tt> argument is the same as in find.
        #
        #   class Person < ActiveRecord::Base
        #     default_scope :order => 'last_name, first_name'
        #   end
        def default_scope(options = {})
          self.default_scoping << construct_finder_arel(options)
        end

        def scoped_methods #:nodoc:
          key = :"#{self}_scoped_methods"
          Thread.current[key] = Thread.current[key].presence || self.default_scoping.dup
        end

        def current_scoped_methods #:nodoc:
          scoped_methods.last
        end

        # Returns the class type of the record using the current module as a prefix. So descendants of
        # MyApp::Business::Account would appear as MyApp::Business::AccountSubclass.
        def compute_type(type_name)
          modularized_name = type_name_with_module(type_name)
          silence_warnings do
            begin
              class_eval(modularized_name, __FILE__, __LINE__)
            rescue NameError
              class_eval(type_name, __FILE__, __LINE__)
            end
          end
        end

        # Returns the class descending directly from ActiveRecord::Base or an
        # abstract class, if any, in the inheritance hierarchy.
        def class_of_active_record_descendant(klass)
          if klass.superclass == Base || klass.superclass.abstract_class?
            klass
          elsif klass.superclass.nil?
            raise ActiveRecordError, "#{name} doesn't belong in a hierarchy descending from ActiveRecord"
          else
            class_of_active_record_descendant(klass.superclass)
          end
        end

        # Returns the name of the class descending directly from Active Record in the inheritance hierarchy.
        def class_name_of_active_record_descendant(klass) #:nodoc:
          klass.base_class.name
        end

        # Accepts an array, hash, or string of SQL conditions and sanitizes
        # them into a valid SQL fragment for a WHERE clause.
        #   ["name='%s' and group_id='%s'", "foo'bar", 4]  returns  "name='foo''bar' and group_id='4'"
        #   { :name => "foo'bar", :group_id => 4 }  returns "name='foo''bar' and group_id='4'"
        #   "name='foo''bar' and group_id='4'" returns "name='foo''bar' and group_id='4'"
        def sanitize_sql_for_conditions(condition, table_name = self.table_name)
          return nil if condition.blank?

          case condition
            when Array; sanitize_sql_array(condition)
            when Hash;  sanitize_sql_hash_for_conditions(condition, table_name)
            else        condition
          end
        end
        alias_method :sanitize_sql, :sanitize_sql_for_conditions

        # Accepts an array, hash, or string of SQL conditions and sanitizes
        # them into a valid SQL fragment for a SET clause.
        #   { :name => nil, :group_id => 4 }  returns "name = NULL , group_id='4'"
        def sanitize_sql_for_assignment(assignments)
          case assignments
            when Array; sanitize_sql_array(assignments)
            when Hash;  sanitize_sql_hash_for_assignment(assignments)
            else        assignments
          end
        end

        def aggregate_mapping(reflection)
          mapping = reflection.options[:mapping] || [reflection.name, reflection.name]
          mapping.first.is_a?(Array) ? mapping : [mapping]
        end

        # Accepts a hash of SQL conditions and replaces those attributes
        # that correspond to a +composed_of+ relationship with their expanded
        # aggregate attribute values.
        # Given:
        #     class Person < ActiveRecord::Base
        #       composed_of :address, :class_name => "Address",
        #         :mapping => [%w(address_street street), %w(address_city city)]
        #     end
        # Then:
        #     { :address => Address.new("813 abc st.", "chicago") }
        #       # => { :address_street => "813 abc st.", :address_city => "chicago" }
        def expand_hash_conditions_for_aggregates(attrs)
          expanded_attrs = {}
          attrs.each do |attr, value|
            unless (aggregation = reflect_on_aggregation(attr.to_sym)).nil?
              mapping = aggregate_mapping(aggregation)
              mapping.each do |field_attr, aggregate_attr|
                if mapping.size == 1 && !value.respond_to?(aggregate_attr)
                  expanded_attrs[field_attr] = value
                else
                  expanded_attrs[field_attr] = value.send(aggregate_attr)
                end
              end
            else
              expanded_attrs[attr] = value
            end
          end
          expanded_attrs
        end

        # Sanitizes a hash of attribute/value pairs into SQL conditions for a WHERE clause.
        #   { :name => "foo'bar", :group_id => 4 }
        #     # => "name='foo''bar' and group_id= 4"
        #   { :status => nil, :group_id => [1,2,3] }
        #     # => "status IS NULL and group_id IN (1,2,3)"
        #   { :age => 13..18 }
        #     # => "age BETWEEN 13 AND 18"
        #   { 'other_records.id' => 7 }
        #     # => "`other_records`.`id` = 7"
        #   { :other_records => { :id => 7 } }
        #     # => "`other_records`.`id` = 7"
        # And for value objects on a composed_of relationship:
        #   { :address => Address.new("123 abc st.", "chicago") }
        #     # => "address_street='123 abc st.' and address_city='chicago'"
        def sanitize_sql_hash_for_conditions(attrs, default_table_name = self.table_name)
          attrs = expand_hash_conditions_for_aggregates(attrs)

          table = Arel::Table.new(self.table_name, :engine => arel_engine, :as => default_table_name)
          builder = PredicateBuilder.new(arel_engine)
          builder.build_from_hash(attrs, table).map(&:to_sql).join(' AND ')
        end
        alias_method :sanitize_sql_hash, :sanitize_sql_hash_for_conditions

        # Sanitizes a hash of attribute/value pairs into SQL conditions for a SET clause.
        #   { :status => nil, :group_id => 1 }
        #     # => "status = NULL , group_id = 1"
        def sanitize_sql_hash_for_assignment(attrs)
          attrs.map do |attr, value|
            "#{connection.quote_column_name(attr)} = #{quote_bound_value(value)}"
          end.join(', ')
        end

        # Accepts an array of conditions.  The array has each value
        # sanitized and interpolated into the SQL statement.
        #   ["name='%s' and group_id='%s'", "foo'bar", 4]  returns  "name='foo''bar' and group_id='4'"
        def sanitize_sql_array(ary)
          statement, *values = ary
          if values.first.is_a?(Hash) and statement =~ /:\w+/
            replace_named_bind_variables(statement, values.first)
          elsif statement.include?('?')
            replace_bind_variables(statement, values)
          else
            statement % values.collect { |value| connection.quote_string(value.to_s) }
          end
        end

        alias_method :sanitize_conditions, :sanitize_sql

        def replace_bind_variables(statement, values) #:nodoc:
          raise_if_bind_arity_mismatch(statement, statement.count('?'), values.size)
          bound = values.dup
          statement.gsub('?') { quote_bound_value(bound.shift) }
        end

        def replace_named_bind_variables(statement, bind_vars) #:nodoc:
          statement.gsub(/(:?):([a-zA-Z]\w*)/) do
            if $1 == ':' # skip postgresql casts
              $& # return the whole match
            elsif bind_vars.include?(match = $2.to_sym)
              quote_bound_value(bind_vars[match])
            else
              raise PreparedStatementInvalid, "missing value for :#{match} in #{statement}"
            end
          end
        end

        def expand_range_bind_variables(bind_vars) #:nodoc:
          expanded = []

          bind_vars.each do |var|
            next if var.is_a?(Hash)

            if var.is_a?(Range)
              expanded << var.first
              expanded << var.last
            else
              expanded << var
            end
          end

          expanded
        end

        def quote_bound_value(value) #:nodoc:
          if value.respond_to?(:map) && !value.acts_like?(:string)
            if value.respond_to?(:empty?) && value.empty?
              connection.quote(nil)
            else
              value.map { |v| connection.quote(v) }.join(',')
            end
          else
            connection.quote(value)
          end
        end

        def raise_if_bind_arity_mismatch(statement, expected, provided) #:nodoc:
          unless expected == provided
            raise PreparedStatementInvalid, "wrong number of bind variables (#{provided} for #{expected}) in: #{statement}"
          end
        end

        def encode_quoted_value(value) #:nodoc:
          quoted_value = connection.quote(value)
          quoted_value = "'#{quoted_value[1..-2].gsub(/\'/, "\\\\'")}'" if quoted_value.include?("\\\'") # (for ruby mode) "
          quoted_value
        end
    end

    public
      # New objects can be instantiated as either empty (pass no construction parameter) or pre-set with
      # attributes but not yet saved (pass a hash with key names matching the associated table column names).
      # In both instances, valid attribute keys are determined by the column names of the associated table --
      # hence you can't have attributes that aren't part of the table columns.
      def initialize(attributes = nil)
        @attributes = attributes_from_column_definition
        @attributes_cache = {}
        @new_record = true
        ensure_proper_type

        if scope = self.class.send(:current_scoped_methods)
          create_with = scope.scope_for_create
          create_with.each { |att,value| self.send("#{att}=", value) } if create_with
        end
        self.attributes = attributes unless attributes.nil?

        result = yield self if block_given?
        _run_initialize_callbacks
        result
      end

      # Cloned objects have no id assigned and are treated as new records. Note that this is a "shallow" clone
      # as it copies the object's attributes only, not its associations. The extent of a "deep" clone is
      # application specific and is therefore left to the application to implement according to its need.
      def initialize_copy(other)
        # Think the assertion which fails if the after_initialize callback goes at the end of the method is wrong. The
        # deleted clone method called new which therefore called the after_initialize callback. It then went on to copy
        # over the attributes. But if it's copying the attributes afterwards then it hasn't finished initializing right?
        # For example in the test suite the topic model's after_initialize method sets the author_email_address to
        # test@test.com. I would have thought this would mean that all cloned models would have an author email address
        # of test@test.com. However the test_clone test method seems to test that this is not the case. As a result the
        # after_initialize callback has to be run *before* the copying of the atrributes rather than afterwards in order
        # for all tests to pass. This makes no sense to me.
        callback(:after_initialize) if respond_to_without_attributes?(:after_initialize)
        cloned_attributes = other.clone_attributes(:read_attribute_before_type_cast)
        cloned_attributes.delete(self.class.primary_key)
        @attributes = cloned_attributes
        clear_aggregation_cache
        @attributes_cache = {}
        @new_record = true
        ensure_proper_type

        if scope = self.class.send(:current_scoped_methods)
          create_with = scope.scope_for_create
          create_with.each { |att,value| self.send("#{att}=", value) } if create_with
        end
      end

      # Returns a String, which Action Pack uses for constructing an URL to this
      # object. The default implementation returns this record's id as a String,
      # or nil if this record's unsaved.
      #
      # For example, suppose that you have a User model, and that you have a
      # <tt>map.resources :users</tt> route. Normally, +user_path+ will
      # construct a path with the user object's 'id' in it:
      #
      #   user = User.find_by_name('Phusion')
      #   user_path(user)  # => "/users/1"
      #
      # You can override +to_param+ in your model to make +user_path+ construct
      # a path using the user's name instead of the user's id:
      #
      #   class User < ActiveRecord::Base
      #     def to_param  # overridden
      #       name
      #     end
      #   end
      #
      #   user = User.find_by_name('Phusion')
      #   user_path(user)  # => "/users/Phusion"
      def to_param
        # We can't use alias_method here, because method 'id' optimizes itself on the fly.
        (id = self.id) ? id.to_s : nil # Be sure to stringify the id for routes
      end

      # Returns a cache key that can be used to identify this record.
      #
      # ==== Examples
      #
      #   Product.new.cache_key     # => "products/new"
      #   Product.find(5).cache_key # => "products/5" (updated_at not available)
      #   Person.find(5).cache_key  # => "people/5-20071224150000" (updated_at available)
      def cache_key
        case
        when new_record?
          "#{self.class.model_name.cache_key}/new"
        when timestamp = self[:updated_at]
          "#{self.class.model_name.cache_key}/#{id}-#{timestamp.to_s(:number)}"
        else
          "#{self.class.model_name.cache_key}/#{id}"
        end
      end

      def quoted_id #:nodoc:
        quote_value(id, column_for_attribute(self.class.primary_key))
      end

      # Returns true if this object hasn't been saved yet -- that is, a record for the object doesn't exist yet; otherwise, returns false.
      def new_record?
        @new_record || false
      end

      # Returns true if this object has been destroyed, otherwise returns false.
      def destroyed?
        @destroyed || false
      end

      # Returns if the record is persisted, i.e. it's not a new record and it was not destroyed.
      def persisted?
        !(new_record? || destroyed?)
      end

      # :call-seq:
      #   save(options)
      #
      # Saves the model.
      #
      # If the model is new a record gets created in the database, otherwise
      # the existing record gets updated.
      #
      # By default, save always run validations. If any of them fail the action
      # is cancelled and +save+ returns +false+. However, if you supply
      # :validate => false, validations are bypassed altogether. See
      # ActiveRecord::Validations for more information.
      #
      # There's a series of callbacks associated with +save+. If any of the
      # <tt>before_*</tt> callbacks return +false+ the action is cancelled and
      # +save+ returns +false+. See ActiveRecord::Callbacks for further
      # details.
      def save
        create_or_update
      end

      # Saves the model.
      #
      # If the model is new a record gets created in the database, otherwise
      # the existing record gets updated.
      #
      # With <tt>save!</tt> validations always run. If any of them fail
      # ActiveRecord::RecordInvalid gets raised. See ActiveRecord::Validations
      # for more information.
      #
      # There's a series of callbacks associated with <tt>save!</tt>. If any of
      # the <tt>before_*</tt> callbacks return +false+ the action is cancelled
      # and <tt>save!</tt> raises ActiveRecord::RecordNotSaved. See
      # ActiveRecord::Callbacks for further details.
      def save!
        create_or_update || raise(RecordNotSaved)
      end

      # Deletes the record in the database and freezes this instance to
      # reflect that no changes should be made (since they can't be
      # persisted). Returns the frozen instance.
      #
      # The row is simply removed with a SQL +DELETE+ statement on the
      # record's primary key, and no callbacks are executed.
      #
      # To enforce the object's +before_destroy+ and +after_destroy+
      # callbacks, Observer methods, or any <tt>:dependent</tt> association
      # options, use <tt>#destroy</tt>.
      def delete
        self.class.delete(id) if persisted?
        @destroyed = true
        freeze
      end

      # Deletes the record in the database and freezes this instance to reflect that no changes should
      # be made (since they can't be persisted).
      def destroy
        if persisted?
          self.class.unscoped.where(self.class.arel_table[self.class.primary_key].eq(id)).delete_all
        end

        @destroyed = true
        freeze
      end

      # Returns an instance of the specified +klass+ with the attributes of the current record. This is mostly useful in relation to
      # single-table inheritance structures where you want a subclass to appear as the superclass. This can be used along with record
      # identification in Action Pack to allow, say, <tt>Client < Company</tt> to do something like render <tt>:partial => @client.becomes(Company)</tt>
      # to render that instance using the companies/company partial instead of clients/client.
      #
      # Note: The new instance will share a link to the same attributes as the original class. So any change to the attributes in either
      # instance will affect the other.
      def becomes(klass)
        became = klass.new
        became.instance_variable_set("@attributes", @attributes)
        became.instance_variable_set("@attributes_cache", @attributes_cache)
        became.instance_variable_set("@new_record", new_record?)
        became.instance_variable_set("@destroyed", destroyed?)
        became
      end

      # Updates a single attribute and saves the record without going through the normal validation procedure.
      # This is especially useful for boolean flags on existing records. The regular +update_attribute+ method
      # in Base is replaced with this when the validations module is mixed in, which it is by default.
      def update_attribute(name, value)
        send(name.to_s + '=', value)
        save(:validate => false)
      end

      # Updates all the attributes from the passed-in Hash and saves the record. If the object is invalid, the saving will
      # fail and false will be returned.
      def update_attributes(attributes)
        self.attributes = attributes
        save
      end

      # Updates an object just like Base.update_attributes but calls save! instead of save so an exception is raised if the record is invalid.
      def update_attributes!(attributes)
        self.attributes = attributes
        save!
      end

      # Initializes +attribute+ to zero if +nil+ and adds the value passed as +by+ (default is 1).
      # The increment is performed directly on the underlying attribute, no setter is invoked.
      # Only makes sense for number-based attributes. Returns +self+.
      def increment(attribute, by = 1)
        self[attribute] ||= 0
        self[attribute] += by
        self
      end

      # Wrapper around +increment+ that saves the record. This method differs from
      # its non-bang version in that it passes through the attribute setter.
      # Saving is not subjected to validation checks. Returns +true+ if the
      # record could be saved.
      def increment!(attribute, by = 1)
        increment(attribute, by).update_attribute(attribute, self[attribute])
      end

      # Initializes +attribute+ to zero if +nil+ and subtracts the value passed as +by+ (default is 1).
      # The decrement is performed directly on the underlying attribute, no setter is invoked.
      # Only makes sense for number-based attributes. Returns +self+.
      def decrement(attribute, by = 1)
        self[attribute] ||= 0
        self[attribute] -= by
        self
      end

      # Wrapper around +decrement+ that saves the record. This method differs from
      # its non-bang version in that it passes through the attribute setter.
      # Saving is not subjected to validation checks. Returns +true+ if the
      # record could be saved.
      def decrement!(attribute, by = 1)
        decrement(attribute, by).update_attribute(attribute, self[attribute])
      end

      # Assigns to +attribute+ the boolean opposite of <tt>attribute?</tt>. So
      # if the predicate returns +true+ the attribute will become +false+. This
      # method toggles directly the underlying value without calling any setter.
      # Returns +self+.
      def toggle(attribute)
        self[attribute] = !send("#{attribute}?")
        self
      end

      # Wrapper around +toggle+ that saves the record. This method differs from
      # its non-bang version in that it passes through the attribute setter.
      # Saving is not subjected to validation checks. Returns +true+ if the
      # record could be saved.
      def toggle!(attribute)
        toggle(attribute).update_attribute(attribute, self[attribute])
      end

      # Reloads the attributes of this object from the database.
      # The optional options argument is passed to find when reloading so you
      # may do e.g. record.reload(:lock => true) to reload the same record with
      # an exclusive row lock.
      def reload(options = nil)
        clear_aggregation_cache
        clear_association_cache
        @attributes.update(self.class.send(:with_exclusive_scope) { self.class.find(self.id, options) }.instance_variable_get('@attributes'))
        @attributes_cache = {}
        self
      end

      # Returns true if the given attribute is in the attributes hash
      def has_attribute?(attr_name)
        @attributes.has_key?(attr_name.to_s)
      end

      # Returns an array of names for the attributes available on this object sorted alphabetically.
      def attribute_names
        @attributes.keys.sort
      end

      # Returns the value of the attribute identified by <tt>attr_name</tt> after it has been typecast (for example,
      # "2004-12-12" in a data column is cast to a date object, like Date.new(2004, 12, 12)).
      # (Alias for the protected read_attribute method).
      def [](attr_name)
        read_attribute(attr_name)
      end

      # Updates the attribute identified by <tt>attr_name</tt> with the specified +value+.
      # (Alias for the protected write_attribute method).
      def []=(attr_name, value)
        write_attribute(attr_name, value)
      end

      # Allows you to set all the attributes at once by passing in a hash with keys
      # matching the attribute names (which again matches the column names).
      #
      # If +guard_protected_attributes+ is true (the default), then sensitive
      # attributes can be protected from this form of mass-assignment by using
      # the +attr_protected+ macro. Or you can alternatively specify which
      # attributes *can* be accessed with the +attr_accessible+ macro. Then all the
      # attributes not included in that won't be allowed to be mass-assigned.
      #
      #   class User < ActiveRecord::Base
      #     attr_protected :is_admin
      #   end
      #
      #   user = User.new
      #   user.attributes = { :username => 'Phusion', :is_admin => true }
      #   user.username   # => "Phusion"
      #   user.is_admin?  # => false
      #
      #   user.send(:attributes=, { :username => 'Phusion', :is_admin => true }, false)
      #   user.is_admin?  # => true
      def attributes=(new_attributes, guard_protected_attributes = true)
        return if new_attributes.nil?
        attributes = new_attributes.dup
        attributes.stringify_keys!

        multi_parameter_attributes = []
        attributes = remove_attributes_protected_from_mass_assignment(attributes) if guard_protected_attributes

        attributes.each do |k, v|
          if k.include?("(")
            multi_parameter_attributes << [ k, v ]
          else
            respond_to?(:"#{k}=") ? send(:"#{k}=", v) : raise(UnknownAttributeError, "unknown attribute: #{k}")
          end
        end

        assign_multiparameter_attributes(multi_parameter_attributes)
      end

      # Returns a hash of all the attributes with their names as keys and the values of the attributes as values.
      def attributes
        attrs = {}
        attribute_names.each { |name| attrs[name] = read_attribute(name) }
        attrs
      end

      # Returns an <tt>#inspect</tt>-like string for the value of the
      # attribute +attr_name+. String attributes are elided after 50
      # characters, and Date and Time attributes are returned in the
      # <tt>:db</tt> format. Other attributes return the value of
      # <tt>#inspect</tt> without modification.
      #
      #   person = Person.create!(:name => "David Heinemeier Hansson " * 3)
      #
      #   person.attribute_for_inspect(:name)
      #   # => '"David Heinemeier Hansson David Heinemeier Hansson D..."'
      #
      #   person.attribute_for_inspect(:created_at)
      #   # => '"2009-01-12 04:48:57"'
      def attribute_for_inspect(attr_name)
        value = read_attribute(attr_name)

        if value.is_a?(String) && value.length > 50
          "#{value[0..50]}...".inspect
        elsif value.is_a?(Date) || value.is_a?(Time)
          %("#{value.to_s(:db)}")
        else
          value.inspect
        end
      end

      # Returns true if the specified +attribute+ has been set by the user or by a database load and is neither
      # nil nor empty? (the latter only applies to objects that respond to empty?, most notably Strings).
      def attribute_present?(attribute)
        value = read_attribute(attribute)
        !value.blank?
      end

      # Returns the column object for the named attribute.
      def column_for_attribute(name)
        self.class.columns_hash[name.to_s]
      end

      # Returns true if the +comparison_object+ is the same object, or is of the same type and has the same id.
      def ==(comparison_object)
        comparison_object.equal?(self) ||
          (comparison_object.instance_of?(self.class) &&
            comparison_object.id == id && !comparison_object.new_record?)
      end

      # Delegates to ==
      def eql?(comparison_object)
        self == (comparison_object)
      end

      # Delegates to id in order to allow two records of the same type and id to work with something like:
      #   [ Person.find(1), Person.find(2), Person.find(3) ] & [ Person.find(1), Person.find(4) ] # => [ Person.find(1) ]
      def hash
        id.hash
      end

      # Freeze the attributes hash such that associations are still accessible, even on destroyed records.
      def freeze
        @attributes.freeze; self
      end

      # Returns +true+ if the attributes hash has been frozen.
      def frozen?
        @attributes.frozen?
      end

      # Returns duplicated record with unfreezed attributes.
      def dup
        obj = super
        obj.instance_variable_set('@attributes', instance_variable_get('@attributes').dup)
        obj
      end

      # Returns +true+ if the record is read only. Records loaded through joins with piggy-back
      # attributes will be marked as read only since they cannot be saved.
      def readonly?
        defined?(@readonly) && @readonly == true
      end

      # Marks this record as read only.
      def readonly!
        @readonly = true
      end

      # Returns the contents of the record as a nicely formatted string.
      def inspect
        attributes_as_nice_string = self.class.column_names.collect { |name|
          if has_attribute?(name) || new_record?
            "#{name}: #{attribute_for_inspect(name)}"
          end
        }.compact.join(", ")
        "#<#{self.class} #{attributes_as_nice_string}>"
      end

    protected
      def clone_attributes(reader_method = :read_attribute, attributes = {})
        self.attribute_names.inject(attributes) do |attrs, name|
          attrs[name] = clone_attribute_value(reader_method, name)
          attrs
        end
      end

      def clone_attribute_value(reader_method, attribute_name)
        value = send(reader_method, attribute_name)
        value.duplicable? ? value.clone : value
      rescue TypeError, NoMethodError
        value
      end

    private
      def create_or_update
        raise ReadOnlyRecord if readonly?
        result = new_record? ? create : update
        result != false
      end

      # Updates the associated record with values matching those of the instance attributes.
      # Returns the number of affected rows.
      def update(attribute_names = @attributes.keys)
        attributes_with_values = arel_attributes_values(false, false, attribute_names)
        return 0 if attributes_with_values.empty?
        self.class.unscoped.where(self.class.arel_table[self.class.primary_key].eq(id)).arel.update(attributes_with_values)
      end

      # Creates a record with values matching those of the instance attributes
      # and returns its id.
      def create
        if self.id.nil? && connection.prefetch_primary_key?(self.class.table_name)
          self.id = connection.next_sequence_value(self.class.sequence_name)
        end

        attributes_values = arel_attributes_values

        new_id = if attributes_values.empty?
          self.class.unscoped.insert connection.empty_insert_statement_value
        else
          self.class.unscoped.insert attributes_values
        end

        self.id ||= new_id

        @new_record = false
        id
      end

      # Sets the attribute used for single table inheritance to this class name if this is not the ActiveRecord::Base descendant.
      # Considering the hierarchy Reply < Message < ActiveRecord::Base, this makes it possible to do Reply.new without having to
      # set <tt>Reply[Reply.inheritance_column] = "Reply"</tt> yourself. No such attribute would be set for objects of the
      # Message class in that example.
      def ensure_proper_type
        unless self.class.descends_from_active_record?
          write_attribute(self.class.inheritance_column, self.class.sti_name)
        end
      end

      def remove_attributes_protected_from_mass_assignment(attributes)
        safe_attributes =
          if self.class.accessible_attributes.nil? && self.class.protected_attributes.nil?
            attributes.reject { |key, value| attributes_protected_by_default.include?(key.gsub(/\(.+/, "")) }
          elsif self.class.protected_attributes.nil?
            attributes.reject { |key, value| !self.class.accessible_attributes.include?(key.gsub(/\(.+/, "")) || attributes_protected_by_default.include?(key.gsub(/\(.+/, "")) }
          elsif self.class.accessible_attributes.nil?
            attributes.reject { |key, value| self.class.protected_attributes.include?(key.gsub(/\(.+/,"")) || attributes_protected_by_default.include?(key.gsub(/\(.+/, "")) }
          else
            raise "Declare either attr_protected or attr_accessible for #{self.class}, but not both."
          end

        removed_attributes = attributes.keys - safe_attributes.keys

        if removed_attributes.any?
          log_protected_attribute_removal(removed_attributes)
        end

        safe_attributes
      end

      # Removes attributes which have been marked as readonly.
      def remove_readonly_attributes(attributes)
        unless self.class.readonly_attributes.nil?
          attributes.delete_if { |key, value| self.class.readonly_attributes.include?(key.gsub(/\(.+/,"")) }
        else
          attributes
        end
      end

      def log_protected_attribute_removal(*attributes)
        if logger
          logger.debug "WARNING: Can't mass-assign these protected attributes: #{attributes.join(', ')}"
        end
      end

      # The primary key and inheritance column can never be set by mass-assignment for security reasons.
      def attributes_protected_by_default
        default = [ self.class.primary_key, self.class.inheritance_column ]
        default << 'id' unless self.class.primary_key.eql? 'id'
        default
      end

      # Returns a copy of the attributes hash where all the values have been safely quoted for use in
      # an SQL statement.
      def attributes_with_quotes(include_primary_key = true, include_readonly_attributes = true, attribute_names = @attributes.keys)
        quoted = {}
        connection = self.class.connection
        attribute_names.each do |name|
          if (column = column_for_attribute(name)) && (include_primary_key || !column.primary)
            value = read_attribute(name)

            # We need explicit to_yaml because quote() does not properly convert Time/Date fields to YAML.
            if value && self.class.serialized_attributes.has_key?(name) && (value.acts_like?(:date) || value.acts_like?(:time))
              value = value.to_yaml
            end

            quoted[name] = connection.quote(value, column)
          end
        end
        include_readonly_attributes ? quoted : remove_readonly_attributes(quoted)
      end

      # Returns a copy of the attributes hash where all the values have been safely quoted for use in
      # an Arel insert/update method.
      def arel_attributes_values(include_primary_key = true, include_readonly_attributes = true, attribute_names = @attributes.keys)
        attrs = {}
        attribute_names.each do |name|
          if (column = column_for_attribute(name)) && (include_primary_key || !column.primary)

            if include_readonly_attributes || (!include_readonly_attributes && !self.class.readonly_attributes.include?(name))
              value = read_attribute(name)

              if value && ((self.class.serialized_attributes.has_key?(name) && (value.acts_like?(:date) || value.acts_like?(:time))) || value.is_a?(Hash) || value.is_a?(Array))
                value = value.to_yaml
              end
              attrs[self.class.arel_table[name]] = value
            end
          end
        end
        attrs
      end

      # Quote strings appropriately for SQL statements.
      def quote_value(value, column = nil)
        self.class.connection.quote(value, column)
      end

      # Interpolate custom SQL string in instance context.
      # Optional record argument is meant for custom insert_sql.
      def interpolate_sql(sql, record = nil)
        instance_eval("%@#{sql.gsub('@', '\@')}@")
      end

      # Initializes the attributes array with keys matching the columns from the linked table and
      # the values matching the corresponding default value of that column, so
      # that a new instance, or one populated from a passed-in Hash, still has all the attributes
      # that instances loaded from the database would.
      def attributes_from_column_definition
        self.class.columns.inject({}) do |attributes, column|
          attributes[column.name] = column.default unless column.name == self.class.primary_key
          attributes
        end
      end

      # Instantiates objects for all attribute classes that needs more than one constructor parameter. This is done
      # by calling new on the column type or aggregation type (through composed_of) object with these parameters.
      # So having the pairs written_on(1) = "2004", written_on(2) = "6", written_on(3) = "24", will instantiate
      # written_on (a date type) with Date.new("2004", "6", "24"). You can also specify a typecast character in the
      # parentheses to have the parameters typecasted before they're used in the constructor. Use i for Fixnum, f for Float,
      # s for String, and a for Array. If all the values for a given attribute are empty, the attribute will be set to nil.
      def assign_multiparameter_attributes(pairs)
        execute_callstack_for_multiparameter_attributes(
          extract_callstack_for_multiparameter_attributes(pairs)
        )
      end

      def instantiate_time_object(name, values)
        if self.class.send(:create_time_zone_conversion_attribute?, name, column_for_attribute(name))
          Time.zone.local(*values)
        else
          Time.time_with_datetime_fallback(@@default_timezone, *values)
        end
      end

      def execute_callstack_for_multiparameter_attributes(callstack)
        errors = []
        callstack.each do |name, values_with_empty_parameters|
          begin
            klass = (self.class.reflect_on_aggregation(name.to_sym) || column_for_attribute(name)).klass
            # in order to allow a date to be set without a year, we must keep the empty values.
            # Otherwise, we wouldn't be able to distinguish it from a date with an empty day.
            values = values_with_empty_parameters.reject(&:nil?)

            if values.empty?
              send(name + "=", nil)
            else

              value = if Time == klass
                instantiate_time_object(name, values)
              elsif Date == klass
                begin
                  values = values_with_empty_parameters.collect do |v| v.nil? ? 1 : v end
                  Date.new(*values)
                rescue ArgumentError => ex # if Date.new raises an exception on an invalid date
                  instantiate_time_object(name, values).to_date # we instantiate Time object and convert it back to a date thus using Time's logic in handling invalid dates
                end
              else
                klass.new(*values)
              end

              send(name + "=", value)
            end
          rescue => ex
            errors << AttributeAssignmentError.new("error on assignment #{values.inspect} to #{name}", ex, name)
          end
        end
        unless errors.empty?
          raise MultiparameterAssignmentErrors.new(errors), "#{errors.size} error(s) on assignment of multiparameter attributes"
        end
      end

      def extract_callstack_for_multiparameter_attributes(pairs)
        attributes = { }

        for pair in pairs
          multiparameter_name, value = pair
          attribute_name = multiparameter_name.split("(").first
          attributes[attribute_name] = [] unless attributes.include?(attribute_name)

          parameter_value = value.empty? ? nil : type_cast_attribute_value(multiparameter_name, value)
          attributes[attribute_name] << [ find_parameter_position(multiparameter_name), parameter_value ]
        end

        attributes.each { |name, values| attributes[name] = values.sort_by{ |v| v.first }.collect { |v| v.last } }
      end

      def type_cast_attribute_value(multiparameter_name, value)
        multiparameter_name =~ /\([0-9]*([if])\)/ ? value.send("to_" + $1) : value
      end

      def find_parameter_position(multiparameter_name)
        multiparameter_name.scan(/\(([0-9]*).*\)/).first.first
      end

      # Returns a comma-separated pair list, like "key1 = val1, key2 = val2".
      def comma_pair_list(hash)
        hash.map { |k,v| "#{k} = #{v}" }.join(", ")
      end

      def quote_columns(quoter, hash)
        hash.inject({}) do |quoted, (name, value)|
          quoted[quoter.quote_column_name(name)] = value
          quoted
        end
      end

      def quoted_comma_pair_list(quoter, hash)
        comma_pair_list(quote_columns(quoter, hash))
      end

      def convert_number_column_value(value)
        if value == false
          0
        elsif value == true
          1
        elsif value.is_a?(String) && value.blank?
          nil
        else
          value
        end
      end

      def object_from_yaml(string)
        return string unless string.is_a?(String) && string =~ /^---/
        YAML::load(string) rescue string
      end
  end

  Base.class_eval do
    extend ActiveModel::Naming
    extend QueryCache::ClassMethods
    extend ActiveSupport::Benchmarkable

    include Validations
    include Locking::Optimistic, Locking::Pessimistic
    include AttributeMethods
    include AttributeMethods::Read, AttributeMethods::Write, AttributeMethods::BeforeTypeCast, AttributeMethods::Query
    include AttributeMethods::PrimaryKey
    include AttributeMethods::TimeZoneConversion
    include AttributeMethods::Dirty
    include Callbacks, ActiveModel::Observing, Timestamp
    include Associations, AssociationPreload, NamedScope
    include ActiveModel::Conversion

    # AutosaveAssociation needs to be included before Transactions, because we want
    # #save_with_autosave_associations to be wrapped inside a transaction.
    include AutosaveAssociation, NestedAttributes

    include Aggregations, Transactions, Reflection, Serialization

    NilClass.add_whiner(self) if NilClass.respond_to?(:add_whiner)
  end
end

# TODO: Remove this and make it work with LAZY flag
require 'active_record/connection_adapters/abstract_adapter'
ActiveRecord.run_base_hooks(ActiveRecord::Base)<|MERGE_RESOLUTION|>--- conflicted
+++ resolved
@@ -17,173 +17,6 @@
 require 'active_record/errors'
 
 module ActiveRecord #:nodoc:
-<<<<<<< HEAD
-  # Generic Active Record exception class.
-  class ActiveRecordError < StandardError
-  end
-
-  # Raised when the single-table inheritance mechanism fails to locate the subclass
-  # (for example due to improper usage of column that +inheritance_column+ points to).
-  class SubclassNotFound < ActiveRecordError #:nodoc:
-  end
-
-  # Raised when an object assigned to an association has an incorrect type.
-  #
-  #   class Ticket < ActiveRecord::Base
-  #     has_many :patches
-  #   end
-  #
-  #   class Patch < ActiveRecord::Base
-  #     belongs_to :ticket
-  #   end
-  #
-  #   # Comments are not patches, this assignment raises AssociationTypeMismatch.
-  #   @ticket.patches << Comment.new(:content => "Please attach tests to your patch.")
-  class AssociationTypeMismatch < ActiveRecordError
-  end
-
-  # Raised when unserialized object's type mismatches one specified for serializable field.
-  class SerializationTypeMismatch < ActiveRecordError
-  end
-
-  # Raised when adapter not specified on connection (or configuration file <tt>config/database.yml</tt> misses adapter field).
-  class AdapterNotSpecified < ActiveRecordError
-  end
-
-  # Raised when Active Record cannot find database adapter specified in <tt>config/database.yml</tt> or programmatically.
-  class AdapterNotFound < ActiveRecordError
-  end
-
-  # Raised when connection to the database could not been established (for example when <tt>connection=</tt> is given a nil object).
-  class ConnectionNotEstablished < ActiveRecordError
-  end
-
-  # Raised when Active Record cannot find record by given id or set of ids.
-  class RecordNotFound < ActiveRecordError
-  end
-
-  # Raised by ActiveRecord::Base.save! and ActiveRecord::Base.create! methods when record cannot be
-  # saved because record is invalid.
-  class RecordNotSaved < ActiveRecordError
-  end
-
-  # Raised when SQL statement cannot be executed by the database (for example, it's often the case for MySQL when Ruby driver used is too old).
-  class StatementInvalid < ActiveRecordError
-  end
-
-  # Raised when SQL statement is invalid and the application gets a blank result.
-  class ThrowResult < ActiveRecordError
-  end
-
-  # Parent class for all specific exceptions which wrap database driver exceptions
-  # provides access to the original exception also.
-  class WrappedDatabaseException < StatementInvalid
-    attr_reader :original_exception
-
-    def initialize(message, original_exception)
-      super(message)
-      @original_exception = original_exception
-    end
-  end
-
-  # Raised when a record cannot be inserted because it would violate a uniqueness constraint.
-  class RecordNotUnique < WrappedDatabaseException
-  end
-
-  # Raised when a record cannot be inserted or updated because it references a non-existent record.
-  class InvalidForeignKey < WrappedDatabaseException
-  end
-
-  # Raised when number of bind variables in statement given to <tt>:condition</tt> key (for example, when using +find+ method)
-  # does not match number of expected variables.
-  #
-  # For example, in
-  #
-  #   Location.find :all, :conditions => ["lat = ? AND lng = ?", 53.7362]
-  #
-  # two placeholders are given but only one variable to fill them.
-  class PreparedStatementInvalid < ActiveRecordError
-  end
-
-  # Raised on attempt to save stale record. Record is stale when it's being saved in another query after
-  # instantiation, for example, when two users edit the same wiki page and one starts editing and saves
-  # the page before the other.
-  #
-  # Read more about optimistic locking in ActiveRecord::Locking module RDoc.
-  class StaleObjectError < ActiveRecordError
-  end
-
-  # Raised when association is being configured improperly or
-  # user tries to use offset and limit together with has_many or has_and_belongs_to_many associations.
-  class ConfigurationError < ActiveRecordError
-  end
-
-  # Raised on attempt to update record that is instantiated as read only.
-  class ReadOnlyRecord < ActiveRecordError
-  end
-
-  # <tt>ActiveRecord::Transactions::ClassMethods.transaction</tt> uses this exception
-  # to distinguish a deliberate rollback from other exceptional situations.
-  # Normally, raising an exception will cause the +transaction+ method to rollback
-  # the database transaction *and* pass on the exception. But if you raise an
-  # <tt>ActiveRecord::Rollback</tt> exception, then the database transaction will be rolled back,
-  # without passing on the exception.
-  #
-  # For example, you could do this in your controller to rollback a transaction:
-  #
-  #   class BooksController < ActionController::Base
-  #     def create
-  #       Book.transaction do
-  #         book = Book.new(params[:book])
-  #         book.save!
-  #         if today_is_friday?
-  #           # The system must fail on Friday so that our support department
-  #           # won't be out of job. We silently rollback this transaction
-  #           # without telling the user.
-  #           raise ActiveRecord::Rollback, "Call tech support!"
-  #         end
-  #       end
-  #       # ActiveRecord::Rollback is the only exception that won't be passed on
-  #       # by ActiveRecord::Base.transaction, so this line will still be reached
-  #       # even on Friday.
-  #       redirect_to root_url
-  #     end
-  #   end
-  class Rollback < ActiveRecordError
-  end
-
-  # Raised when attribute has a name reserved by Active Record (when attribute has name of one of Active Record instance methods).
-  class DangerousAttributeError < ActiveRecordError
-  end
-
-  # Raised when unknown attributes are supplied via mass assignment.
-  class UnknownAttributeError < NoMethodError
-  end
-
-  # Raised when an error occurred while doing a mass assignment to an attribute through the
-  # <tt>attributes=</tt> method. The exception has an +attribute+ property that is the name of the
-  # offending attribute.
-  class AttributeAssignmentError < ActiveRecordError
-    attr_reader :exception, :attribute
-    def initialize(message, exception, attribute)
-      @exception = exception
-      @attribute = attribute
-      @message = message
-    end
-  end
-
-  # Raised when there are multiple errors while doing a mass assignment through the +attributes+
-  # method. The exception has an +errors+ property that contains an array of AttributeAssignmentError
-  # objects, each corresponding to the error while assigning to an attribute.
-  class MultiparameterAssignmentErrors < ActiveRecordError
-    attr_reader :errors
-    def initialize(errors)
-      @errors = errors
-    end
-  end
-
-=======
->>>>>>> 16846553
   # Active Record objects don't specify their attributes directly, but rather infer them from the table definition with
   # which they're linked. Adding, removing, and changing attributes and their type is done directly in the database. Any change
   # is instantly reflected in the Active Record objects. The mapping that binds a given Active Record class to a certain
