<<<<<<< HEAD
*   Fix deserialization of ActiveSupport::Duration

    Previously, a deserialized Duration would return an array from Duration#parts.
    It will now return a hash just like a regular Duration.

    This also fixes an error when trying to add or subtract from a deserialized Duration
    (eg `duration + 1.year`).

    *Jonathan del Strother*

*   `perform_enqueued_jobs` is now compatible with all Active Job adapters

    This means that methods that depend on it, like Action Mailer's `assert_emails`,
    will work correctly even if the test adapter is not used.

    *Alex Ghiculescu*
=======
*   Add `after_discard` method

    This method lets job authors define a block which will be run when a job is about to be discarded. For example:

    ```ruby
      class AfterDiscardJob < ActiveJob::Base
        after_discard do |job, exception|
          Rails.logger.info("#{job.class} raised an exception: #{exception}")
        end

        def perform
          raise StandardError
        end
      end
    ```

    The above job will run the block passed to `after_discard` after the job is discarded. The exception will
    still be raised after the block has been run.

    *Rob Cardy*
>>>>>>> 659d4111

*   Allow queue adapters to provide a custom name by implementing `queue_adapter_name`

    *Sander Verdonschot*

*   Log background job enqueue callers

    Add `verbose_enqueue_logs` configuration option to display the caller
    of background job enqueue in the log to help with debugging.

    Example log line:

    ```
    Enqueued AvatarThumbnailsJob (Job ID: ab528951-41fb-4c48-9129-3171791c27d6) to Sidekiq(default) with arguments: 1092412064
    ↳ app/models/user.rb:421:in `generate_avatar_thumbnails'
    ```

    Enabled in development only for new and upgraded applications. Not recommended for use
    in the production environment since it relies on Ruby's `Kernel#caller` which is fairly slow.

    *fatkodima*

*   Set `provider_job_id` for Backburner jobs

    *Cameron Matheson*

*   Add `perform_all_later` to enqueue multiple jobs at once

    This adds the ability to bulk enqueue jobs, without running callbacks, by
    passing multiple jobs or an array of jobs. For example:

    ```ruby
    ActiveJob.perform_all_later(MyJob.new("hello", 42), MyJob.new("world", 0))

    user_jobs = User.pluck(:id).map { |id| UserJob.new(user_id: id) }
    ActiveJob.perform_all_later(user_jobs)
    ```

    This can greatly reduce the number of round-trips to the queue datastore.
    For queue adapters that do not implement the new `enqueue_all` method, we
    fall back to enqueuing jobs individually. The Sidekiq adapter implements
    `enqueue_all` with `push_bulk`.

    This method does not use the existing `enqueue.active_job` event, but adds a
    new event `enqueue_all.active_job`.

    *Sander Verdonschot*

*   Don't double log the `job` when using `ActiveRecord::QueryLog`

    Previously if you set `config.active_record.query_log_tags` to an array that included
    `:job`, the job name would get logged twice. This bug has been fixed.

    *Alex Ghiculescu*

*   Add support for Sidekiq's transaction-aware client

    *Jonathan del Strother*

*   Remove QueAdapter from Active Job.

    After maintaining Active Job QueAdapter by Rails and Que side
    to support Ruby 3 keyword arguments and options provided as top level keywords,
    it is quite difficult to maintain it this way.

    Active Job Que adapter can be included in the future version of que gem itself.

    *Yasuo Honda*

*   Fix BigDecimal (de)serialization for adapters using JSON.

    Previously, BigDecimal was listed as not needing a serializer.  However,
    when used with an adapter storing the job arguments as JSON, it would get
    serialized as a simple String, resulting in deserialization also producing
    a String (instead of a BigDecimal).

    By using a serializer, we ensure the round trip is safe.

    To ensure applications using BigDecimal job arguments are not subject to
    race conditions during deployment (where a replica running a version of
    Rails without BigDecimalSerializer fails to deserialize an argument
    serialized with it), `ActiveJob.use_big_decimal_serializer` is disabled by
    default, and can be set to true in a following deployment..

    *Sam Bostock*

*   Preserve full-precision `enqueued_at` timestamps for serialized jobs,
    allowing more accurate reporting of how long a job spent waiting in the
    queue before it was performed.

    Retains IS08601 format compatibility.

    *Jeremy Daer*

*   Add `--parent` option to job generator to specify parent class of job.

    Example:

    `bin/rails g job process_payment --parent=payment_job` generates:

    ```ruby
    class ProcessPaymentJob < PaymentJob
      # ...
    end
    ```

    *Gannon McGibbon*

*   Add more detailed description to job generator.

    *Gannon McGibbon*

*   `perform.active_job` notification payloads now include `:db_runtime`, which
    is the total time (in ms) taken by database queries while performing a job.
    This value can be used to better understand how a job's time is spent.

    *Jonathan Hefner*

*   Update `ActiveJob::QueueAdapters::QueAdapter` to remove deprecation warning.

    Remove a deprecation warning introduced in que 1.2 to prepare for changes in
    que 2.0 necessary for Ruby 3 compatibility.

    *Damir Zekic* and *Adis Hasovic*

*   Add missing `bigdecimal` require in `ActiveJob::Arguments`

    Could cause `uninitialized constant ActiveJob::Arguments::BigDecimal (NameError)`
    when loading Active Job in isolation.

    *Jean Boussier*

*   Allow testing `discard_on/retry_on ActiveJob::DeserializationError`

    Previously in `perform_enqueued_jobs`, `deserialize_arguments_if_needed`
    was called before calling `perform_now`. When a record no longer exists
    and is serialized using GlobalID this led to raising
    an `ActiveJob::DeserializationError` before reaching `perform_now` call.
    This behavior makes difficult testing the job `discard_on/retry_on` logic.

    Now `deserialize_arguments_if_needed` call is postponed to when `perform_now`
    is called.

    Example:

    ```ruby
    class UpdateUserJob < ActiveJob::Base
      discard_on ActiveJob::DeserializationError

      def perform(user)
        # ...
      end
    end

    # In the test
    User.destroy_all
    assert_nothing_raised do
      perform_enqueued_jobs only: UpdateUserJob
    end
    ```

    *Jacopo Beschi*

Please check [7-0-stable](https://github.com/rails/rails/blob/7-0-stable/activejob/CHANGELOG.md) for previous changes.<|MERGE_RESOLUTION|>--- conflicted
+++ resolved
@@ -1,22 +1,4 @@
-<<<<<<< HEAD
-*   Fix deserialization of ActiveSupport::Duration
-
-    Previously, a deserialized Duration would return an array from Duration#parts.
-    It will now return a hash just like a regular Duration.
-
-    This also fixes an error when trying to add or subtract from a deserialized Duration
-    (eg `duration + 1.year`).
-
-    *Jonathan del Strother*
-
-*   `perform_enqueued_jobs` is now compatible with all Active Job adapters
-
-    This means that methods that depend on it, like Action Mailer's `assert_emails`,
-    will work correctly even if the test adapter is not used.
-
-    *Alex Ghiculescu*
-=======
-*   Add `after_discard` method
+*   Add `after_discard` method.
 
     This method lets job authors define a block which will be run when a job is about to be discarded. For example:
 
@@ -36,7 +18,23 @@
     still be raised after the block has been run.
 
     *Rob Cardy*
->>>>>>> 659d4111
+
+*   Fix deserialization of ActiveSupport::Duration
+
+    Previously, a deserialized Duration would return an array from Duration#parts.
+    It will now return a hash just like a regular Duration.
+
+    This also fixes an error when trying to add or subtract from a deserialized Duration
+    (eg `duration + 1.year`).
+
+    *Jonathan del Strother*
+
+*   `perform_enqueued_jobs` is now compatible with all Active Job adapters
+
+    This means that methods that depend on it, like Action Mailer's `assert_emails`,
+    will work correctly even if the test adapter is not used.
+
+    *Alex Ghiculescu*
 
 *   Allow queue adapters to provide a custom name by implementing `queue_adapter_name`
 
