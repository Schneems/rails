--- conflicted
+++ resolved
@@ -1,11 +1,8 @@
-<<<<<<< HEAD
 ## Rails 3.2.9 (unreleased) ##
 
 *   `javascript_include_tag :all` will now not include `application.js` if the file does not exists. *Prem Sichanugrist*
 
 
-## Rails 3.2.8 ##
-=======
 ## Rails 3.2.8 (Aug 9, 2012) ##
 
 *   There is an XSS vulnerability in the strip_tags helper in Ruby on Rails, the
@@ -21,7 +18,6 @@
     select_tag("name", options, :prompt => UNTRUSTED_INPUT)
 
     *Santiago Pastorino*
->>>>>>> 64146cf7
 
 *   Reverted the deprecation of `:confirm`. *Rafael Mendonça França*
 
