--- conflicted
+++ resolved
@@ -1,4 +1,7 @@
-<<<<<<< HEAD
+*   Remove undocumented `params` option from `url_for` helper.
+
+    *Ilkka Oksanen*
+
 *   Encode Content-Disposition filenames on `send_data` and `send_file`.
     Previously, `send_data 'data', filename: "\u{3042}.txt"` sends
     `"filename=\"\u{3042}.txt\""` as Content-Disposition and it can be
@@ -15,11 +18,6 @@
     keys without allocating an array.
 
     *Richard Schneeman*
-=======
-*   Remove undocumented `params` option from `url_from` helper
-
-    *Ilkka Oksanen*
->>>>>>> e385e467
 
 *   Purpose metadata for signed/encrypted cookies.
 
