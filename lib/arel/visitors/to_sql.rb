require 'bigdecimal'
require 'date'

module Arel
  module Visitors
    class ToSql < Arel::Visitors::Visitor
      ##
      # This is some roflscale crazy stuff.  I'm roflscaling this because
      # building SQL queries is a hotspot.  I will explain the roflscale so that
      # others will not rm this code.
      #
      # In YARV, string literals in a method body will get duped when the byte
      # code is executed.  Let's take a look:
      #
      # > puts RubyVM::InstructionSequence.new('def foo; "bar"; end').disasm
      #
      #   == disasm: <RubyVM::InstructionSequence:foo@<compiled>>=====
      #    0000 trace            8
      #    0002 trace            1
      #    0004 putstring        "bar"
      #    0006 trace            16
      #    0008 leave
      #
      # The `putstring` bytecode will dup the string and push it on the stack.
      # In many cases in our SQL visitor, that string is never mutated, so there
      # is no need to dup the literal.
      #
      # If we change to a constant lookup, the string will not be duped, and we
      # can reduce the objects in our system:
      #
      # > puts RubyVM::InstructionSequence.new('BAR = "bar"; def foo; BAR; end').disasm
      #
      #  == disasm: <RubyVM::InstructionSequence:foo@<compiled>>========
      #  0000 trace            8
      #  0002 trace            1
      #  0004 getinlinecache   11, <ic:0>
      #  0007 getconstant      :BAR
      #  0009 setinlinecache   <ic:0>
      #  0011 trace            16
      #  0013 leave
      #
      # `getconstant` should be a hash lookup, and no object is duped when the
      # value of the constant is pushed on the stack.  Hence the crazy
      # constants below.
      #
      # `matches` and `doesNotMatch` operate case-insensitively via Visitor subclasses
      # specialized for specific databases when necessary.
      #

      WHERE    = ' WHERE '    # :nodoc:
      SPACE    = ' '          # :nodoc:
      COMMA    = ', '         # :nodoc:
      GROUP_BY = ' GROUP BY ' # :nodoc:
      ORDER_BY = ' ORDER BY ' # :nodoc:
      WINDOW   = ' WINDOW '   # :nodoc:
      AND      = ' AND '      # :nodoc:

      DISTINCT = 'DISTINCT'   # :nodoc:

      def initialize connection
        @connection     = connection
        @schema_cache   = connection.schema_cache
        @quoted_tables  = {}
        @quoted_columns = {}
      end

      private

      def visit_Arel_Nodes_DeleteStatement o
        [
          "DELETE FROM #{visit o.relation}",
          ("WHERE #{o.wheres.map { |x| visit x }.join AND}" unless o.wheres.empty?)
        ].compact.join ' '
      end

      # FIXME: we should probably have a 2-pass visitor for this
      def build_subselect key, o
        stmt             = Nodes::SelectStatement.new
        core             = stmt.cores.first
        core.froms       = o.relation
        core.wheres      = o.wheres
        core.projections = [key]
        stmt.limit       = o.limit
        stmt.orders      = o.orders
        stmt
      end

      def visit_Arel_Nodes_UpdateStatement o
        if o.orders.empty? && o.limit.nil?
          wheres = o.wheres
        else
          wheres = [Nodes::In.new(o.key, [build_subselect(o.key, o)])]
        end

        [
          "UPDATE #{visit o.relation}",
          ("SET #{o.values.map { |value| visit value }.join ', '}" unless o.values.empty?),
          ("WHERE #{wheres.map { |x| visit x }.join ' AND '}" unless wheres.empty?),
        ].compact.join ' '
      end

      def visit_Arel_Nodes_InsertStatement o
        [
          "INSERT INTO #{visit o.relation}",

          ("(#{o.columns.map { |x|
          quote_column_name x.name
        }.join ', '})" unless o.columns.empty?),

          (visit o.values if o.values),
        ].compact.join ' '
      end

      def visit_Arel_Nodes_Exists o
        "EXISTS (#{visit o.expressions})#{
          o.alias ? " AS #{visit o.alias}" : ''}"
      end

      def visit_Arel_Nodes_Casted o, collector
        collector << quoted(o.val, o.attribute).to_s
      end

      def visit_Arel_Nodes_Quoted o, collector
        collector << quoted(o.expr, nil).to_s
      end

      def visit_Arel_Nodes_True o, collector
        collector << "TRUE"
      end

      def visit_Arel_Nodes_False o, collector
        collector << "FALSE"
      end

      def table_exists? name
        @schema_cache.table_exists? name
      end

      def column_for attr
        return unless attr
        name    = attr.name.to_s
        table   = attr.relation.table_name

        return nil unless table_exists? table

        column_cache(table)[name]
      end

      def column_cache(table)
        @schema_cache.columns_hash(table)
      end

      def visit_Arel_Nodes_Values o
        "VALUES (#{o.expressions.zip(o.columns).map { |value, attr|
          if Nodes::SqlLiteral === value
            visit value
          else
            quote(value, attr && column_for(attr))
          end
        }.join ', '})"
      end

      def visit_Arel_Nodes_SelectStatement o, collector
        if o.with
          collector = visit o.with, collector
          collector << SPACE
        end

        collector = o.cores.inject(collector) { |c,x|
          visit_Arel_Nodes_SelectCore(x, c)
        }

        unless o.orders.empty?
          collector << SPACE
          collector << ORDER_BY
          len = o.orders.length - 1
          o.orders.each_with_index { |x, i|
            collector = visit(x, collector)
            collector << COMMA unless len == i
          }
        end

        collector = maybe_visit o.limit, collector
        collector = maybe_visit o.offset, collector
        collector = maybe_visit o.lock, collector

        collector
      end

      def visit_Arel_Nodes_SelectCore o, collector
        collector << "SELECT"

        if o.top
          collector << " "
          collector = visit o.top, collector
        end

        if o.set_quantifier
          collector << " "
          collector = visit o.set_quantifier, collector
        end

        unless o.projections.empty?
          collector << SPACE
          len = o.projections.length - 1
          o.projections.each_with_index do |x, i|
            collector = visit(x, collector)
            collector << COMMA unless len == i
          end
        end

        if o.source && !o.source.empty?
          collector << " FROM "
          collector = visit o.source, collector
        end

        unless o.wheres.empty?
          collector << WHERE
          len = o.wheres.length - 1
          o.wheres.each_with_index do |x, i|
            collector = visit(x, collector)
            collector << AND unless len == i
          end
        end

        unless o.groups.empty?
          collector << GROUP_BY
          len = o.groups.length - 1
          o.groups.each_with_index do |x, i|
            collector = visit(x, collector)
            collector << COMMA unless len == i
          end
        end

        if o.having
          collector << " "
          collector = visit(o.having, collector)
        end

        unless o.windows.empty?
          collector << WINDOW
          len = o.windows.length - 1
          o.windows.each_with_index do |x, i|
            collector = visit(x, collector)
            collector << COMMA unless len == i
          end
        end

        collector
      end

      def visit_Arel_Nodes_Bin o
        visit o.expr
      end

      def visit_Arel_Nodes_Distinct o
        DISTINCT
      end

      def visit_Arel_Nodes_DistinctOn o, collector
        raise NotImplementedError, 'DISTINCT ON not implemented for this db'
      end

      def visit_Arel_Nodes_With o
        "WITH #{o.children.map { |x| visit x }.join(', ')}"
      end

      def visit_Arel_Nodes_WithRecursive o
        "WITH RECURSIVE #{o.children.map { |x| visit x }.join(', ')}"
      end

      def visit_Arel_Nodes_Union o
        "( #{visit o.left} UNION #{visit o.right} )"
      end

      def visit_Arel_Nodes_UnionAll o
        "( #{visit o.left} UNION ALL #{visit o.right} )"
      end

      def visit_Arel_Nodes_Intersect o
        "( #{visit o.left} INTERSECT #{visit o.right} )"
      end

      def visit_Arel_Nodes_Except o
        "( #{visit o.left} EXCEPT #{visit o.right} )"
      end

      def visit_Arel_Nodes_NamedWindow o
        "#{quote_column_name o.name} AS #{visit_Arel_Nodes_Window o}"
      end

      def visit_Arel_Nodes_Window o
        s = [
          ("ORDER BY #{o.orders.map { |x| visit(x) }.join(', ')}" unless o.orders.empty?),
          (visit o.framing if o.framing)
        ].compact.join ' '
        "(#{s})"
      end

      def visit_Arel_Nodes_Rows o
        if o.expr
          "ROWS #{visit o.expr}"
        else
          "ROWS"
        end
      end

      def visit_Arel_Nodes_Range o
        if o.expr
          "RANGE #{visit o.expr}"
        else
          "RANGE"
        end
      end

      def visit_Arel_Nodes_Preceding o
        "#{o.expr ? visit(o.expr) : 'UNBOUNDED'} PRECEDING"
      end

      def visit_Arel_Nodes_Following o
        "#{o.expr ? visit(o.expr) : 'UNBOUNDED'} FOLLOWING"
      end

      def visit_Arel_Nodes_CurrentRow o
        "CURRENT ROW"
      end

      def visit_Arel_Nodes_Over o
        case o.right
          when nil
            "#{visit o.left} OVER ()"
          when Arel::Nodes::SqlLiteral
            "#{visit o.left} OVER #{visit o.right}"
          when String, Symbol
            "#{visit o.left} OVER #{quote_column_name o.right.to_s}"
          else
            "#{visit o.left} OVER #{visit o.right}"
        end
      end

      def visit_Arel_Nodes_Having o
        "HAVING #{visit o.expr}"
      end

      def visit_Arel_Nodes_Offset o
        "OFFSET #{visit o.expr}"
      end

      def visit_Arel_Nodes_Limit o, collector
        collector << "LIMIT "
        visit o.expr, collector
      end

      # FIXME: this does nothing on most databases, but does on MSSQL
      def visit_Arel_Nodes_Top o
        ""
      end

      def visit_Arel_Nodes_Lock o
        visit o.expr
      end

      def visit_Arel_Nodes_Grouping o, collector
        collector << "("
        visit(o.expr, collector) << ")"
      end

      def visit_Arel_SelectManager o, collector
        collector << "(#{o.to_sql.rstrip})"
      end

      def visit_Arel_Nodes_Ascending o
        "#{visit o.expr} ASC"
      end

      def visit_Arel_Nodes_Descending o, collector
        visit(o.expr, collector) << " DESC"
      end

      def visit_Arel_Nodes_Group o
        visit o.expr
      end

      def visit_Arel_Nodes_NamedFunction o, collector
        collector << o.name
        collector << "("
        collector << "DISTINCT " if o.distinct
        collector = inject_join(o.expressions, collector, ", ") << ")"
        if o.alias
          collector << " AS "
          visit o.alias, collector
        else
          collector
        end
      end

      def visit_Arel_Nodes_Extract o
        "EXTRACT(#{o.field.to_s.upcase} FROM #{visit o.expr})#{o.alias ? " AS #{visit o.alias}" : ''}"
      end

      def visit_Arel_Nodes_Count o, collector
        aggregate "COUNT", o, collector
      end

      def visit_Arel_Nodes_Sum o, collector
        aggregate "SUM", o, collector
      end

      def visit_Arel_Nodes_Max o, collector
        aggregate "MAX", o, collector
      end

      def visit_Arel_Nodes_Min o, collector
        aggregate "MIN", o, collector
      end

      def visit_Arel_Nodes_Avg o, collector
        aggregate "AVG", o, collector
      end

      def visit_Arel_Nodes_TableAlias o
        "#{visit o.relation} #{quote_table_name o.name}"
      end

      def visit_Arel_Nodes_Between o, collector
        collector = visit o.left, collector
        collector << " BETWEEN "
        visit o.right, collector
      end

      def visit_Arel_Nodes_GreaterThanOrEqual o, collector
        collector = visit o.left, collector
        collector << " >= "
        visit o.right, collector
      end

      def visit_Arel_Nodes_GreaterThan o, collector
        collector = visit o.left, collector
        collector << " > "
        visit o.right, collector
      end

      def visit_Arel_Nodes_LessThanOrEqual o, collector
        collector = visit o.left, collector
        collector << " <= "
        visit o.right, collector
      end

      def visit_Arel_Nodes_LessThan o, collector
        collector = visit o.left, collector
        collector << " < "
        visit o.right, collector
      end

      def visit_Arel_Nodes_Matches o, collector
        collector = visit o.left, collector
        collector << " LIKE "
        visit o.right, collector
      end

      def visit_Arel_Nodes_DoesNotMatch o, collector
        collector = visit o.left, collector
        collector << " NOT LIKE "
        visit o.right, collector
      end

<<<<<<< HEAD
      def visit_Arel_Nodes_JoinSource o, collector
        if o.left
          collector = visit o.left, collector
          collector << " "
        end
        if o.right.any?
=======
      def visit_Arel_Nodes_Regexp o
        raise NotImplementedError, '~ not implemented for this db'
      end

      def visit_Arel_Nodes_NotRegexp o
        raise NotImplementedError, '!~ not implemented for this db'
      end

      def visit_Arel_Nodes_JoinSource o
        [
          (visit(o.left) if o.left),
>>>>>>> 55c0071c
          o.right.map { |j| visit j }.join(' ')
        end
        collector
      end

      def visit_Arel_Nodes_StringJoin o
        visit o.left
      end

      def visit_Arel_Nodes_FullOuterJoin o
        "FULL OUTER JOIN #{visit o.left} #{visit o.right}"
      end

      def visit_Arel_Nodes_OuterJoin o
        "LEFT OUTER JOIN #{visit o.left} #{visit o.right}"
      end

      def visit_Arel_Nodes_RightOuterJoin o
        "RIGHT OUTER JOIN #{visit o.left} #{visit o.right}"
      end

      def visit_Arel_Nodes_InnerJoin o
        s = "INNER JOIN #{visit o.left}"
        if o.right
          s << SPACE
          s << visit(o.right)
        end
        s
      end

      def visit_Arel_Nodes_On o
        "ON #{visit o.expr}"
      end

      def visit_Arel_Nodes_Not o, collector
        collector << "NOT ("
        visit(o.expr, collector) << ")"
      end

      def visit_Arel_Table o, collector
        if o.table_alias
          collector << "#{quote_table_name o.name} #{quote_table_name o.table_alias}"
        else
          collector << quote_table_name(o.name)
        end
      end

      def visit_Arel_Nodes_In o, collector
        if Array === o.right && o.right.empty?
          collector << '1=0'
        else
          collector = visit o.left, collector
          collector << " IN ("
          visit(o.right, collector) << ")"
        end
      end

      def visit_Arel_Nodes_NotIn o, collector
        if Array === o.right && o.right.empty?
          collector << '1=1'
        else
          collector = visit o.left, collector
          collector << " NOT IN ("
          collector = visit o.right, collector
          collector << ")"
        end
      end

      def visit_Arel_Nodes_And o, collector
        inject_join o.children, collector, " AND "
      end

      def visit_Arel_Nodes_Or o, collector
        collector = visit o.left, collector
        collector << " OR "
        visit o.right, collector
      end

      def visit_Arel_Nodes_Assignment o, collector
        case o.right
        when Arel::Nodes::UnqualifiedColumn, Arel::Attributes::Attribute
          collector = visit o.left, collector
          collector << " = "
          visit o.right, collector
        else
          collector = visit o.left, collector
          collector << " = "
          collector << quote(o.right, column_for(o.left)).to_s
        end
      end

      def visit_Arel_Nodes_Equality o, collector
        right = o.right

        collector = visit o.left, collector

        if right.nil?
          collector << " IS NULL"
        else
          collector << " = "
          visit right, collector
        end
      end

      def visit_Arel_Nodes_NotEqual o, collector
        right = o.right

        collector = visit o.left, collector

        if right.nil?
          collector << " IS NOT NULL"
        else
          collector << " != "
          visit right, collector
        end
      end

      def visit_Arel_Nodes_As o, collector
        collector = visit o.left, collector
        collector << " AS "
        visit o.right, collector
      end

      def visit_Arel_Nodes_UnqualifiedColumn o, collector
        collector << "#{quote_column_name o.name}"
        collector
      end

      def visit_Arel_Attributes_Attribute o, collector
        join_name = o.relation.table_alias || o.relation.name
        collector << "#{quote_table_name join_name}.#{quote_column_name o.name}"
      end
      alias :visit_Arel_Attributes_Integer :visit_Arel_Attributes_Attribute
      alias :visit_Arel_Attributes_Float :visit_Arel_Attributes_Attribute
      alias :visit_Arel_Attributes_Decimal :visit_Arel_Attributes_Attribute
      alias :visit_Arel_Attributes_String :visit_Arel_Attributes_Attribute
      alias :visit_Arel_Attributes_Time :visit_Arel_Attributes_Attribute
      alias :visit_Arel_Attributes_Boolean :visit_Arel_Attributes_Attribute

      def literal o, collector; collector << o.to_s; end

      alias :visit_Arel_Nodes_BindParam  :literal
      alias :visit_Arel_Nodes_SqlLiteral :literal
      alias :visit_Bignum                :literal
      alias :visit_Fixnum                :literal

      def quoted o, a
        quote(o, column_for(a))
      end

      def unsupported o
        raise "unsupported: #{o.class.name}"
      end

      alias :visit_ActiveSupport_Multibyte_Chars :unsupported
      alias :visit_ActiveSupport_StringInquirer  :unsupported
      alias :visit_BigDecimal                    :unsupported
      alias :visit_Class                         :unsupported
      alias :visit_Date                          :unsupported
      alias :visit_DateTime                      :unsupported
      alias :visit_FalseClass                    :unsupported
      alias :visit_Float                         :unsupported
      alias :visit_Hash                          :unsupported
      alias :visit_NilClass                      :unsupported
      alias :visit_String                        :unsupported
      alias :visit_Symbol                        :unsupported
      alias :visit_Time                          :unsupported
      alias :visit_TrueClass                     :unsupported

      def visit_Arel_Nodes_InfixOperation o, collector
        collector = visit o.left, collector
        collector << " #{o.operator} "
        visit o.right, collector
      end

      alias :visit_Arel_Nodes_Addition       :visit_Arel_Nodes_InfixOperation
      alias :visit_Arel_Nodes_Subtraction    :visit_Arel_Nodes_InfixOperation
      alias :visit_Arel_Nodes_Multiplication :visit_Arel_Nodes_InfixOperation
      alias :visit_Arel_Nodes_Division       :visit_Arel_Nodes_InfixOperation

      def visit_Array o, collector
        inject_join o, collector, ", "
      end

      def quote value, column = nil
        return value if Arel::Nodes::SqlLiteral === value
        @connection.quote value, column
      end

      def quote_table_name name
        return name if Arel::Nodes::SqlLiteral === name
        @quoted_tables[name] ||= @connection.quote_table_name(name)
      end

      def quote_column_name name
        @quoted_columns[name] ||= Arel::Nodes::SqlLiteral === name ? name : @connection.quote_column_name(name)
      end

      def maybe_visit thing, collector
        return collector unless thing
        collector << " "
        visit thing, collector
      end

      def inject_join list, collector, join_str
        len = list.length - 1
        list.each_with_index.inject(collector) { |c, (x,i)|
          if i == len
            visit x, c
          else
            visit(x, c) << join_str
          end
        }
      end

      def aggregate name, o, collector
        collector << "#{name}("
        if o.distinct
          collector << "DISTINCT "
        end
        collector = inject_join(o.expressions, collector, ", ") << ")"
        if o.alias
          collector << " AS "
          visit o.alias, collector
        else
          collector
        end
      end
    end
  end
end<|MERGE_RESOLUTION|>--- conflicted
+++ resolved
@@ -464,29 +464,23 @@
         visit o.right, collector
       end
 
-<<<<<<< HEAD
       def visit_Arel_Nodes_JoinSource o, collector
         if o.left
           collector = visit o.left, collector
           collector << " "
         end
         if o.right.any?
-=======
-      def visit_Arel_Nodes_Regexp o
+          collector = inject_join o.right, collector, ' '
+        end
+        collector
+      end
+
+      def visit_Arel_Nodes_Regexp o, collector
         raise NotImplementedError, '~ not implemented for this db'
       end
 
-      def visit_Arel_Nodes_NotRegexp o
+      def visit_Arel_Nodes_NotRegexp o, collector
         raise NotImplementedError, '!~ not implemented for this db'
-      end
-
-      def visit_Arel_Nodes_JoinSource o
-        [
-          (visit(o.left) if o.left),
->>>>>>> 55c0071c
-          o.right.map { |j| visit j }.join(' ')
-        end
-        collector
       end
 
       def visit_Arel_Nodes_StringJoin o
