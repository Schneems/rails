--- conflicted
+++ resolved
@@ -101,14 +101,11 @@
     size = block_given? ? select(&block).size : self.size
     size > 1
   end
-<<<<<<< HEAD
-=======
   
   # The negative of the Enumerable#include?. Returns true if the collection does not include the object.
   def exclude?(object)
     !include?(object)
   end
->>>>>>> b354496b
 end
 
 class Range #:nodoc:
